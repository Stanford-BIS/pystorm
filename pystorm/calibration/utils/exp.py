--- conflicted
+++ resolved
@@ -16,18 +16,11 @@
         sleep(sample_time)
         overflow_0, overflow_1 = hal.driver.GetFIFOOverflowCounts(core_id)
 
-<<<<<<< HEAD
 def clear_outputs(hal, sample_time):
     """Repeatedly clear outputs until no more output bins detected
-=======
-def clear_tags(hal, tag_sample_time, core_id=0):
-    """Repeatedly clear tags until no more tags are detected
->>>>>>> 937d753c
-
     Parameters
     ----------
     hal: HAL instance
-<<<<<<< HEAD
     sample_time: float
         time between samples of output bins
     """
@@ -35,7 +28,15 @@
     while outputs.shape[0] > 0:
         sleep(sample_time)
         outputs = hal.get_outputs()
-=======
+
+def clear_tags(hal, tag_sample_time, core_id=0):
+    """Repeatedly clear tags until no more tags are detected
+
+    Parameters
+    ----------
+    hal: HAL instance
+    sample_time: float
+        time between samples of output bins
     tag_sample_time: float
         time between samples of tag counts
     """
@@ -43,7 +44,6 @@
     while binned_tags or binned_times:
         sleep(tag_sample_time)
         binned_tags, binned_times = hal.driver.RecvTags(core_id)
->>>>>>> 937d753c
 
 def clear_spikes(hal, sample_time):
     """Repeatedly clear spike counts until no more spikes detected
