--- conflicted
+++ resolved
@@ -630,8 +630,6 @@
 
         return est_encs, est_offsets, baselines, mean_residuals, insufficient_samples
                 
-<<<<<<< HEAD
-
     def validate_est_encs(self, est_encs, est_offsets, pool, inp, sample_pts, fmax):
         """Validate the output of determine_est_encs
 
@@ -692,9 +690,6 @@
         RMSE = np.sqrt(np.mean((est_A.flatten() - meas_A.flatten())**2))
         return RMSE, meas_A, est_A
         
-
-=======
->>>>>>> 884bd6b0
     def determine_good_fmaxes(self, safety_margin=1.3):
         """Determine maximum input rate (fmax) for all Pools at a given dac value
 
