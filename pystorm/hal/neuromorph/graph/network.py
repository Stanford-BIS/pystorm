import numpy as np
from numbers import Number
from . import bucket
from . import pool
from . import input
from . import output
from . import connection

import pystorm.hal.neuromorph.hardware_resources as hwr
import pystorm.hal.neuromorph.core as core
n_core = core

#new dependancies for multi-core mapping
import metis
import networkx as nx

class IllegalMappingException(Exception): pass

class Network(object):
    def __init__(self, label):
        self.label = label
        self.buckets = []
        self.pools = []
        self.inputs = []
        self.outputs = []
        self.connections = []
        self.h_r_per_core = []
        self.num_cores = 1

        # core associated with this network
        self.cores = []

        # mapping tables for interpreting outputs from hardware
        self.spike_filter_idx_to_output = {}
        self.spk_to_pool_nrn_idx = {}

    def __gt__(self, network2):
        return self.label > network2.label

    def __repr__(self):
        return "Network " + self.label

    def get_label(self):
        return label

    def get_buckets(self):
        return self.buckets

    def get_pools(self):
        return self.pools

    def get_inputs(self):
        return self.inputs

    def get_outputs(self):
        return self.outputs

    def get_connections(self):
        return self.connections

    def get_GraphObjects(self):
        return self.inputs + self.pools + self.buckets + self.outputs


    @staticmethod
    def _flat_to_rectangle(n_neurons):
        """find the squarest rectangle to fit n_neurons
        
        Returns the x and y dimensions of the rectangle
        """
        assert isinstance(n_neurons, (int, np.integer))
        y = int(np.floor(np.sqrt(n_neurons)))
        while n_neurons % y != 0:
            y -= 1
        x = n_neurons // y
        assert x*y == n_neurons
        return x, y

    def create_pool(self, label, encoders, gain_divisors=1, biases=0, xy=None):
        """Adds a Pool object to the network.
        
        Parameters
        ----------
        label: string
            name of pool
        encoders:
            encoder matrix (pre-diffuser), size neurons-by-dimensions.
            Elements must be in {-1, 0, 1}.
            Implicitly describes pool dimensionality and number of neurons.
        xy: tuple: (int, int)
            user-specified x, y shape. x * y must match encoder shape
        """
        if isinstance(encoders, tuple):
            n_neurons, tap_list = encoders
            dimensions = len(tap_list)
        else:
            n_neurons, dimensions = encoders.shape

        # if xy
        if xy is None:
            x, y = self._flat_to_rectangle(n_neurons)
        else:
            x, y = xy

        p = pool.Pool(label, encoders, x, y, gain_divisors, biases)
        self.pools.append(p)
        return p

    def create_input(self, label, dimensions):
        i = input.Input(label, dimensions)
        self.inputs.append(i)
        return i

    def create_connection(self, label, src, dest, weights):
        """Add a connection to the network"""
        if weights is not None and not isinstance(dest, bucket.Bucket):
            print("connection weights are only used when the destination node is a Bucket")
            raise NotImplementedError
        if isinstance(weights, Number):
            weights = np.array([[weights]])
        c = connection.Connection(label, src, dest, weights)
        self.connections.append(c)
        return c

    def create_bucket(self, label, dimensions):
        b = bucket.Bucket(label, dimensions)
        self.buckets.append(b)
        return b

    def create_output(self, label, dimensions):
        o = output.Output(label, dimensions)
        self.outputs.append(o)
        return o

    # mapping functions

    def get_hardware_resources(self):
        all_resources = []
        for obj in self.get_GraphObjects():
            for k, v in obj.resources.items():
                all_resources.append(v)
        return all_resources

    def reinit_hardware_resources(self):
        for obj in self.get_GraphObjects():
            obj.reinit_resources()

    def create_hardware_resources(self):
        """Create the required hardware resources for this network
        """
        graph_objs = self.get_GraphObjects()

        # create instrinsic resources
        for obj in graph_objs:
            obj.create_intrinsic_resources()

        # create connection resources
        for obj in graph_objs:
            obj.create_connection_resources()

    def map_resources_to_core(self, premapped_neuron_array=None, verbose=False):
        """Annotate a Core object with hardware_resources.Resource objects

        Parameters
        ----------
        core: the Core object to map the network onto
        premapped_neuron_array: a NeuronArray object, supplying the result
          of a prior mapping will preserve Pool mapped locations
        verbose: A bool
        """

<<<<<<< HEAD
        for i in range(0, self.num_cores):
            if self.num_cores <= 1:
                hardware_resources = self.get_hardware_resources()
            else:
                hardware_resources = self.h_r_per_core[i]
            core = self.cores[i]

            for resource in hardware_resources:
                resource.pretranslate_early(core)
            if verbose:
                print("finished pretranslate_early")

        for i in range(0, self.num_cores):
            if self.num_cores <= 1:
                hardware_resources = self.get_hardware_resources()
            else:
                hardware_resources = self.h_r_per_core[i]
            core = self.cores[i]

            for resource in hardware_resources:
                resource.pretranslate(core)
            if verbose:
                print("finished pretranslate")

        for i in range(0, self.num_cores):
            if self.num_cores <= 1:
                hardware_resources = self.get_hardware_resources()
            else:
                hardware_resources = self.h_r_per_core[i]
            core = self.cores[i]

            for resource in hardware_resources:
                resource.allocate_early(core)
            if verbose:
                print("finished allocate_early")

        for i in range(0, self.num_cores):
            if self.num_cores <= 1:
                hardware_resources = self.get_hardware_resources()
            else:
                hardware_resources = self.h_r_per_core[i]
            core = self.cores[i]

            core.MM.alloc.switch_to_trans()  # switch allocation mode of MM
            for resource in hardware_resources:
                resource.allocate(core)
            if verbose:
                print("finished allocate")

        for i in range(0, self.num_cores):
            if self.num_cores <= 1:
                hardware_resources = self.get_hardware_resources()
            else:
                hardware_resources = self.h_r_per_core[i]
            core = self.cores[i]

            if premapped_neuron_array is not None:
                assert(isinstance(premapped_neuron_array, core.NeuronArray))
                core.NeuronArray = premapped_neuron_array
                if verbose:
                    print("  replaced core.neuron_array with premapped_neuron_array")

        for i in range(0, self.num_cores):
            if self.num_cores <= 1:
                hardware_resources = self.get_hardware_resources()
            else:
                hardware_resources = self.h_r_per_core[i]
            core = self.cores[i]

            for resource in hardware_resources:
                resource.posttranslate_early(core)
=======
        hardware_resources = self.get_hardware_resources()
        core = self.core

        for resource in hardware_resources:
            resource.pretranslate_early(core)
        if verbose:
            print("finished pretranslate_early")

        for resource in hardware_resources:
            resource.pretranslate(core)
        if verbose:
            print("finished pretranslate")

        for resource in hardware_resources:
            resource.allocate_early(core)
        if verbose:
            print("finished allocate_early")

        core.MM.alloc.switch_to_trans()  # switch allocation mode of MM
        for resource in hardware_resources:
            resource.allocate(core)
        if verbose:
            print("finished allocate")

        if premapped_neuron_array is not None:
            assert(isinstance(premapped_neuron_array, n_core.NeuronArray))
            core.NeuronArray = premapped_neuron_array
>>>>>>> c4e13e03
            if verbose:
                print("finished posttranslate_early")

        for i in range(0, self.num_cores):
            if self.num_cores <= 1:
                hardware_resources = self.get_hardware_resources()
            else:
                hardware_resources = self.h_r_per_core[i]
            core = self.cores[i]

            for resource in hardware_resources:
                resource.posttranslate(core)
            if verbose:
                print("finished posttranslate")

        for i in range(0, self.num_cores):
            if self.num_cores <= 1:
                hardware_resources = self.get_hardware_resources()
            else:
                hardware_resources = self.h_r_per_core[i]
            core = self.cores[i]

            for resource in hardware_resources:
                resource.assign(core)
            if verbose:
                print("finished assign")

        fname = "mapped_core.txt"
        np.set_printoptions(threshold=np.nan)
        print("mapping results written to", fname)
        f = open(fname, "w")

        for i in range(0, self.num_cores):
            core = self.cores[i]

            f.write("\n \n --------------- \n \n" + str(i) + "\n \n --------------- \n \n")
            f.write(str(core))

        f.close()

        # hardware_resources = self.get_hardware_resources()
        # for rec in hardware_resources:
        #     if rec.__class__.__name__ == "TATFanout":
        #         print(rec)
        #         for route in rec.global_routes:
        #             if route < 128: print(route)
        #             else: print(route-256)


    def create_output_translators(self):
        self.spike_filter_idx_to_output = {}
        for i in range(0, self.num_cores):
            self.spike_filter_idx_to_output[i] = {}

        for output in self.get_outputs():
            for dim_idx, filt_idx in enumerate(output.filter_idxs):
                self.spike_filter_idx_to_output[output._get_resource("Sink").core_id][filt_idx] = (output, dim_idx)

        self.spk_to_pool_nrn_idx = {}
        for i in range(0, self.num_cores):
            self.spk_to_pool_nrn_idx[i] = {}

        for pool in self.get_pools():
            xmin, ymin = pool.mapped_xy
            for y in range(pool.height):
                for x in range(pool.width):
                    pool_core = pool._get_resource("Neurons").core_id
                    spk_idx = (ymin + y) * self.cores[pool_core].NeuronArray_width + xmin + x 
                    pool_nrn_idx = y * pool.width + x
                    self.spk_to_pool_nrn_idx[pool_core][spk_idx] = (pool, pool_nrn_idx)

    def translate_spikes(self, core_ids, spk_ids, spk_times):
        pool_ids = []
        nrn_idxs = []
        filtered_spk_times = []
        for core_id, spk_id, spk_time in zip(core_ids, spk_ids, spk_times):
            if spk_id not in self.spk_to_pool_nrn_idx[core_id]:
                print("WARNING: translate_spikes: got out-of-bounds spike from neuron id (probably sticky bits)", spk_id)
            else:
                pool_id, nrn_idx = self.spk_to_pool_nrn_idx[core_id][spk_id]
                pool_ids.append(pool_id)
                nrn_idxs.append(nrn_idx)
                filtered_spk_times.append(spk_time)
        return pool_ids, nrn_idxs, filtered_spk_times

    def translate_tags(self, core_ids, filt_idxs, filt_states):
        # for now, working in count mode
        # the filter state is a count, and it is signed
        counts = []
        for f in filt_states:
            if f > 2**26 - 1:
                to_append = f - 2**27
            else:
                to_append = f

            if abs(to_append) < 1000:
                counts.append(to_append)
            else:
                print("WARNING: discarding absurdly large tag filter value (probably sticky bits, or abuse of tag filter)")
                counts.append(0)

        outputs = [self.spike_filter_idx_to_output[core_id][filt_idx][0] for core_id, filt_idx in zip(core_ids, filt_idxs)]
        dims = [self.spike_filter_idx_to_output[core_id][filt_idx][1] for core_id, filt_idx in zip(core_ids, filt_idxs)]

        return outputs, dims, counts

    def map(self, core_parameters, keep_pool_mapping=False, verbose=False, num_cores=1):
        """Create Resources and map them to a Core

        Parameters
        ----------
        core_parameters: parameters of the Core to be created

        Returns
        -------
        core: array of ready-to-program core objects
        """

        # preserve old pool mapping, if necessary (how to keep this?)
        # if keep_pool_mapping:
        #     if self.cores is not None:
        #         premapped_neuron_array = self.cores.neuron_array
        #     else:
        #         print("  WARNING: keep_pool_mapping=True used before map_network() was called at least once. Ignoring.")
        #         premapped_neuron_array = None
        # else:
        #     premapped_neuron_array = None
        self.num_cores = num_cores
        premapped_neuron_array = None

        # create new core
        self.cores = [0]*num_cores
        for i in range(0, num_cores):
            self.cores[i] = core.Core(core_parameters)

        # create resources
        self.reinit_hardware_resources()
        self.create_hardware_resources()

        #parition network
        if num_cores > 1:
            self.partition_network(num_cores)
        else:
            for rec in self.get_hardware_resources():
                rec.core_id = 0

        # map resources to core
        self.map_resources_to_core(premapped_neuron_array, verbose)

        # create output translators
        self.create_output_translators()

        #test for correctness
        if num_cores > 1:
            self.sanity_check()

        return self.cores

    #sanity check for the multi-core partitioning
    def sanity_check(self):
        #check 1:
        #the only connections from core to core should be TATFanouts
        hardware_resources = self.get_hardware_resources()
        for rec in hardware_resources:
            if rec.__class__.__name__ != "TATFanout":
                for conn in rec.conns_out:
                    if conn.tgt.core_id != rec.core_id:
                        raise IllegalMappingException("Non-fanout HWResource " + str(rec) + " on core " + str(rec.core_id) +
                            " connects to off core HWResource " + str(conn.tgt) + " on core " + str(conn.tgt.core_id))
        return 0

    def partition_network(self, num_cores):
        #sort into stuff that has to go together
        graph_objects = self.get_hardware_resources()
        graph_tuples = []
        index_dict = {} #i know this is jank but whatever
        for i in range(0, len(graph_objects)):
            #-1 is unsorted, 0+ is sorted
            graph_tuples.append([graph_objects[i], -1]) 
            index_dict[graph_objects[i]] = i

        index = 0
        for i in range(0, len(graph_objects)): #recursively divide the graph into groups
            if (graph_tuples[i][1] == -1):
                graph_tuples = self.group_network(graph_tuples, [i], index, index_dict)
                index += 1

        # for i in range(0,index):
        #     for j in range(0, len(graph_tuples)):
        #         if(graph_tuples[j][1] == i):
        #             print(graph_tuples[j])
        #     print("\n")

        #get number of groups
        nodes = 0
        for i in range(0, len(graph_objects)):
            if graph_tuples[i][1] > nodes: nodes = graph_tuples[i][1]
        nodes += 1

        #define connections between the groups
        adjlist = self.get_connections_and_weights(graph_tuples, nodes, index_dict)
        #appoximate load-per-node using number of neurons (for load balancing)
        nodew = self.get_load_weights(graph_tuples, nodes, index_dict)
        #convert to metis
        metis_graph = metis.adjlist_to_metis(adjlist, nodew)
        neuron_constraints = [1/num_cores] * num_cores #assuming all cores have the same weights

        #call metis
        print("partitioning graph across " + str(num_cores) + " cores")
        part_tuple = metis.part_graph(graph=metis_graph, nparts=num_cores, tpwgts=neuron_constraints, recursive=False, objtype='vol')
        core_assignments = part_tuple[1];
        #temporarily force split
        # core_assignments = [0, 0, 1]

        #split resources up based on core
        h_r_per_core = self.make_sub_resources(graph_tuples, core_assignments, num_cores)
        core_index_dict = {} #i know this is still bad practice, fight me
        for i in range(0, len(h_r_per_core)):
            for resource in h_r_per_core[i]: 
                core_index_dict[resource] = i;

        h_r_per_core = self.slice_and_glue(h_r_per_core, core_index_dict)

        for core in range(0, len(h_r_per_core)):
            for rec in h_r_per_core[core]:
                rec.core_id = core

        # self.print_network(core_index_dict)

        self.h_r_per_core = h_r_per_core

        # print(adjlist)
        # print(nodew)
        # print(part_tuple)
        print(core_assignments)
        for i in range(0,len(h_r_per_core)):
            for j in range(0, len(h_r_per_core[i])):
                print(h_r_per_core[i][j])
            print("\n")

    def print_network(self, core_index_dict):
        index_dict = {} #i know this is jank but whatever
        network = self.get_hardware_resources()
        for i in range(0, len(network)):
            index_dict[network[i]] = i
        start = 0
        for i in range(0,len(network)):
            if network[i].__class__.__name__ == "Source":
                start = i 
        color = " \x1b[6;30;4" + str(core_index_dict[network[start]]+1) + "m"
        self.print_index(start, index_dict, color + network[start].__class__.__name__+ " "+str(hex(id(network[start])))+ "\x1b[0m", core_index_dict)


    def print_index(self, i, index_dict, string, core_index_dict):
        network = self.get_hardware_resources()
        conns_out = network[i].conns_out
        if len(conns_out) == 0:
            print(string)
            return
        for conn in conns_out:
            if(network[index_dict[conn.tgt]] in core_index_dict):
                color = " \x1b[6;30;4" + str(core_index_dict[network[index_dict[conn.tgt]]]+1) + "m"
                self.print_index(index_dict[conn.tgt], index_dict, 
                    string + color + network[index_dict[conn.tgt]].__class__.__name__ + " "+str(hex(id(network[index_dict[conn.tgt]])))+ "\x1b[0m",
                    core_index_dict)
            else: 
                self.print_index(index_dict[conn.tgt], index_dict, 
                    string + " " + network[index_dict[conn.tgt]].__class__.__name__+ " "+str(hex(id(network[index_dict[conn.tgt]]))),
                    core_index_dict)

    def slice_and_glue(self, h_r_per_core, core_index_dict):
        #make a dictionary to look up where to add the new fanouts
        graph_objects = self.get_GraphObjects()
        graph_dict = {}
        for graph_object in graph_objects:
            for k, v in graph_object.resources.items():
                graph_dict[v] = graph_object
        #find and add the new fanouts
        new_h_r_per_core = h_r_per_core
        for i in range(0, len(h_r_per_core)):
            for resource in h_r_per_core[i]: 
                temp_fanout = None
                if resource.__class__.__name__ == "AMBuckets":
                    out_conns = resource.conns_out
                    for conn in out_conns:
                        if core_index_dict[conn.tgt] != i: #off-core connection
                            resource.disconnect(conn.tgt, conn)
                            if temp_fanout == None:
                                temp_fanout = hwr.TATFanout(resource.dimensions_out)
                                resource.connect(temp_fanout)
                            temp_fanout.connect(conn.tgt)
                            del conn
                    if temp_fanout != None:
                        graph_dict[resource]._append_resource("TATFanout", temp_fanout)
                        new_h_r_per_core[i].append(temp_fanout)
        return new_h_r_per_core

    def make_sub_resources(self, graph_tuples, core_assignments, num_cores):
        h_r_per_core = [[] for _ in range(num_cores)]
        for graph_tuple in graph_tuples:
            h_r_per_core[core_assignments[graph_tuple[1]]].append(graph_tuple[0])
        return h_r_per_core

    def get_load_weights(self, graph_tuples, nodes, index_dict):
        weights = [0]*nodes #weight[node] = weight
        for i in range(0, nodes):
            for j in range(0, len(graph_tuples)):
                #count neurons in pools
                curr_obj = graph_tuples[j][0]
                if graph_tuples[j][1] == i and curr_obj.__class__.__name__ == "Neurons":
                    #assuming neurons dominate internal load
                    weight = curr_obj.N #num neurons
                    weights[i] += weight
        return weights

    def get_connections_and_weights(self, graph_tuples, nodes, index_dict):
        #weight of src->dest = weights[src][dest] ***zero indexed now***
        weights = [[0 for _ in range(nodes)] for _ in range(nodes)]

        for i in range(0, nodes):
            for j in range(0, len(graph_tuples)):
                #we can only cut after buckets or fanouts
                curr_obj = graph_tuples[j][0]
                if graph_tuples[j][1] == i and curr_obj.__class__.__name__ == "AMBuckets":
                    #assuming traffic is linearly dependant on number of dimensions
                    out_weight = curr_obj.dimensions_out
                    out_conns = curr_obj.conns_out
                    for conn in out_conns:
                        k = index_dict[conn.tgt]
                        if graph_tuples[k][1] != i:
                            weights[i][graph_tuples[k][1]] += out_weight;
                elif graph_tuples[j][1] == i and curr_obj.__class__.__name__ == "TATFanout":
                    #assuming traffic is linearly dependant on number of dimensions
                    out_weight = curr_obj.dimensions_in
                    out_conns = curr_obj.conns_out
                    for conn in out_conns:
                        k = index_dict[conn.tgt]
                        if graph_tuples[k][1] != i:
                            weights[i][graph_tuples[k][1]] += out_weight;

        #convert to tuples
        weight_tuples = []
        for i in range(0, nodes):
            temp_list = []
            for j in range(0, nodes):
                if weights[i][j] != 0:
                    temp_list.append((j, weights[i][j]))
            weight_tuples.append(tuple(temp_list))
        return weight_tuples

    def group_network(self, graph_tuples, to_check, index, index_dict):
        to_check_next = []
        for i in to_check:
            graph_tuples[i][1] = index
            to_check_next = [] #this depends on the object type
            curr_obj = graph_tuples[i][0]

            #for a bucket, add any non-bucket that feeds it and any fanout it feeds
            if curr_obj.__class__.__name__ == "AMBuckets":
                in_conns = curr_obj.conns_in
                for conn in in_conns:
                    if conn.src.__class__.__name__ != "AMBuckets":
                        j = index_dict[conn.src]
                        if graph_tuples[j][1] != index:
                            to_check_next.append(index_dict[conn.src])
                out_conns = curr_obj.conns_out
                for conn in out_conns:
                    if conn.tgt.__class__.__name__ == "TATFanout":
                        j = index_dict[conn.tgt]
                        if graph_tuples[j][1] != index:
                            to_check_next.append(index_dict[conn.tgt])

            #for a TATFanout, pick up any buckets behind you and any sinks in front of you
            elif curr_obj.__class__.__name__ == "TATFanout":
                in_conns = curr_obj.conns_in
                for conn in in_conns:
                    if conn.src.__class__.__name__ == "AMBuckets":
                        j = index_dict[conn.src]
                        if graph_tuples[j][1] != index:
                            to_check_next.append(index_dict[conn.src])
                out_conns = curr_obj.conns_out
                for conn in out_conns:
                    if conn.tgt.__class__.__name__ == "Sink":
                        j = index_dict[conn.tgt]
                        if graph_tuples[j][1] != index:
                            to_check_next.append(index_dict[conn.tgt])

            #for anything else, add anything it feeds and anything feeding it but a bucket or a fanout
            elif curr_obj.__class__.__name__ != "ResourceConnection":
                out_conns = curr_obj.conns_out
                for conn in out_conns:
                    j = index_dict[conn.tgt]
                    if graph_tuples[j][1] != index:
                        to_check_next.append(index_dict[conn.tgt])
                in_conns = curr_obj.conns_in
                for conn in in_conns:
                    if conn.src.__class__.__name__ != "AMBuckets" and conn.src.__class__.__name__ != "TATFanout":
                        j = index_dict[conn.src]
                        if graph_tuples[j][1] != index:
                            to_check_next.append(index_dict[conn.src])

        if len(to_check_next) == 0:
            return graph_tuples
        return self.group_network(graph_tuples, to_check_next, index, index_dict)


<|MERGE_RESOLUTION|>--- conflicted
+++ resolved
@@ -169,7 +169,6 @@
         verbose: A bool
         """
 
-<<<<<<< HEAD
         for i in range(0, self.num_cores):
             if self.num_cores <= 1:
                 hardware_resources = self.get_hardware_resources()
@@ -241,35 +240,6 @@
 
             for resource in hardware_resources:
                 resource.posttranslate_early(core)
-=======
-        hardware_resources = self.get_hardware_resources()
-        core = self.core
-
-        for resource in hardware_resources:
-            resource.pretranslate_early(core)
-        if verbose:
-            print("finished pretranslate_early")
-
-        for resource in hardware_resources:
-            resource.pretranslate(core)
-        if verbose:
-            print("finished pretranslate")
-
-        for resource in hardware_resources:
-            resource.allocate_early(core)
-        if verbose:
-            print("finished allocate_early")
-
-        core.MM.alloc.switch_to_trans()  # switch allocation mode of MM
-        for resource in hardware_resources:
-            resource.allocate(core)
-        if verbose:
-            print("finished allocate")
-
-        if premapped_neuron_array is not None:
-            assert(isinstance(premapped_neuron_array, n_core.NeuronArray))
-            core.NeuronArray = premapped_neuron_array
->>>>>>> c4e13e03
             if verbose:
                 print("finished posttranslate_early")
 
