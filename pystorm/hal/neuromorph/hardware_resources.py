"""This module defines the hardware resources of braindrop/brainstorm"""
from abc import ABC, abstractmethod, abstractproperty
import numpy as np
from pystorm.PyDriver import bddriver

<<<<<<< HEAD
HOME_ROUTE = 224 # that's -32
=======
import logging
logger = logging.getLogger(__name__)

HOME_ROUTE = 255
>>>>>>> 564be1d5

class ResourceConnection(object):
    """ResourceConnection connects two resources, allows slicing"""
    def __init__(self, src, tgt, src_range=None, tgt_range=None):
        self.src = src
        self.tgt = tgt

        # type check
        assert isinstance(src, tuple(tgt.connectable_types_in))

        # sliceability check
        if src_range is not None:
            assert src.sliceable_out
        if tgt_range is not None:
            assert tgt.sliceable_in

        # number of connections check
        if src.max_conns_out is not None:
            assert len(src.conns_out) + 1 <= src.max_conns_out
        if tgt.max_conns_in is not None:
            assert len(tgt.conns_in) + 1 <= tgt.max_conns_in

        # range == None is full range of src/tgt objects outputs/inputs
        self.src_range = src_range
        self.tgt_range = tgt_range
        if src_range is None:
            self.src_range = range(src.dimensions_out)
        if tgt_range is None:
            self.tgt_range = range(tgt.dimensions_in)

        # check dimensional correctness
        self._check_dims(src.dimensions_out, tgt.dimensions_in)

    def _check_dims(self, src_dimensions_out, tgt_dimensions_in):
        """Check correctness of a slice connection between objects"""
        # range lengths must match
        assert len(self.src_range) == len(self.tgt_range)

        # indices must be valid dimensions
        for idx in self.src_range:
            assert idx < src_dimensions_out
        for idx in self.tgt_range:
            assert idx < tgt_dimensions_in

        # no multiple connection
        assert len(self.src_range) <= tgt_dimensions_in
        assert len(self.tgt_range) <= src_dimensions_out

class Resource(ABC):
    """Resources represent chunks of allocateable braindrop hardware

    A graph of hardware resources is necessary to implement the network
    Most of the functionality of the objects is in the allocation process
    Basically, Resource objects know how to map themselves to a Core object

    Inputs
    ------
    connectable_types_in: list of Resource types
        Resource types that can make an incoming connection to this object
    connectable_types_out:  list of Resource types
        Resource types that outgoing connections from this object can go to
    sliceable_in:  if the input dimension range can be sliced
    sliceable_out: if the output dimension range can be sliced
    max_conns_in: maximum number of incoming connections
    max_conns_out): maximum number of outgoing connections
    """
    def __init__(self,
                 connectable_types_in, connectable_types_out,
                 sliceable_in=True, sliceable_out=True,
                 max_conns_in=None, max_conns_out=None):

        self.connectable_types_in = connectable_types_in
        self.connectable_types_out = connectable_types_out
        self.sliceable_in = sliceable_in
        self.sliceable_out = sliceable_out
        self.max_conns_in = max_conns_in
        self.max_conns_out = max_conns_out

        self.conns_in = []
        self.conns_out = []

        self.core_id = -1

    @abstractproperty
    def dimensions_in(self):
        """Get input dimensionality"""
        raise NotImplementedError

    @abstractproperty
    def dimensions_out(self):
        """Get output dimensionality"""
        raise NotImplementedError

    # XXX should InTags() be a method?

    def connect(self, tgt, src_range=None, tgt_range=None):
        """Connect this Resource to another one

        Inputs
        ------
        tgt: target Resource object
        src_range: slice index of this object's output range to make connections from
        tgt_range: slice index of tgt object's output range to make connections to
        """
        new_conn = ResourceConnection(self, tgt, src_range, tgt_range)
        self.conns_out += [new_conn]
        tgt.conns_in += [new_conn]

    def disconnect(self, tgt, conn):
        """Cleanly deletes a connection from one Resource to another one

        Inputs
        ------
        tgt: target Resource object
        conn: the connection to delete
        """
        self.conns_out = [c for c in self.conns_out if c!=conn]
        tgt.conns_in = [c for c in tgt.conns_in if c!=conn]

    # The mapping process is divided into phases

    def pretranslate_early(self, core):
        """Perform any bookeeping that's needed before allocation
        This might include things like determining how to break up matrices or pools
        into the chunks that go into the allocator.
        """
        pass

    def pretranslate(self, core):
        """Perform any bookeeping that's needed before allocation
        This might include things like determining how to break up matrices or pools
        into the chunks that go into the allocator.
        """
        pass

    def allocate_early(self, core):
        """Some objects must be allocated before others, the first objects are allocated here"""
        # for now, only MMWeights has allocate early, to allocate decoders before transforms
        pass

    @abstractmethod
    def allocate(self, core):
        """Allocate the core to the resources. These should be simple calls.
        Elaborate logic is meant to go in pretranslate.
        """
        pass

    def posttranslate_early(self, core):
        """Perform bookeeping after allocating, but before other bookkeeping"""
        # for now, only AMBuckets has posttranslate_early, to compute max_row_weights,
        # which is needed by MMWeights' posttranslate
        pass

    def posttranslate(self, core):
        """Perform bookeeping after allocating the core to the resources
        This might include things like determining accumulator threshold values/
        weight matrix scalings. It also includes packing BDWords before assign()
        """
        pass

    def assign(self, core):
        """assign the Resources' values to the Core at the allocated locations
        should be light on logic, anything elaborate should go in posttranslate
        """
        pass

class Neurons(Resource):
    """A chunk of the physical neuron array that implements a logical neuron pool

    Also includes the direct-mapped PAT memory needed to get to the accumulator
    """

    pool_yx_to_aer = None

    def __init__(self, y, x, gain_divisors, biases, xy_loc=(None, None), diffusor_cuts_yx=None):
        super().__init__(
            [TATTapPoint], [MMWeights, Sink],
            sliceable_in=False, sliceable_out=False,
            max_conns_out=1)
        self.y = y
        self.x = x
        self.gain_divisors = gain_divisors
        self.diffusor_cuts_yx = diffusor_cuts_yx
        self.biases = biases
        self.N = y * x

        # pretranslate_early
        # y and x sizes in units of minimum pool x and y dimensions
        self.py = None
        self.px = None

        # allocate
        # y and x locations in units of minimum pool x and y dimensions
        self.x_loc, self.y_loc = xy_loc # user can specify (for all pools only)
        self.py_loc = None
        self.px_loc = None

        # posttranslate
        self.PAT_contents = None

    @property
    def dimensions_in(self):
        return self.N

    @property
    def dimensions_out(self):
        return self.N

    @property
    def N_slices(self):
        return self.py * self.px

    def pretranslate_early(self, core):
        """neuron array allocation prep"""

        # round size y/x up to the number of pools needed
        self.py = int(np.ceil(self.y / core.NeuronArray_pool_size_y))
        self.px = int(np.ceil(self.x / core.NeuronArray_pool_size_x))

        # let the allocator know about it
        core.neuron_array.add_pool(self)

        # fill in yx_to_AER if not done already
        if Neurons.pool_yx_to_aer is None:
            pools_y = core.NeuronArray_pools_y
            pools_x = core.NeuronArray_pools_x
            Neurons.pool_yx_to_aer = np.zeros((pools_y, pools_x), dtype=int)
            for aer_sub_addr in range(pools_y * pools_x):
                yx = bddriver.Driver.BDPars.GetSomaXYAddr(aer_sub_addr)
                y = yx // core.NeuronArray_width
                x = yx  % core.NeuronArray_width
                Neurons.pool_yx_to_aer[y, x] = aer_sub_addr

    def allocate(self, core):
        """neuron array allocation"""
        self.py_loc, self.px_loc = core.neuron_array.allocate(self)
        logger.debug("pool alloced to {}, {}".format(self.py_loc, self.px_loc))
        self.y_loc = self.py_loc * core.NeuronArray_pool_size_y
        self.x_loc = self.px_loc * core.NeuronArray_pool_size_x

    def posttranslate(self, core):
        """PAT assignment setup"""
        # assert no more than one connection (only one decoder allowed)
        if len(self.conns_out) == 1:
            weights = self.conns_out[0].tgt
            buckets = self.conns_out[0].tgt.conns_out[0].tgt

            # addressed y-x, they can't necessarily be written to the memory contiguously
            self.PAT_contents = np.empty((self.py, self.px), dtype=object)

            for py_idx in range(self.py):
                for px_idx in range(self.px):
                    # first nrn idx in block
                    nrn_idx = (py_idx * self.px + px_idx) * core.NeuronArray_pool_size
                    MMAY, MMAX = weights.in_dim_to_mma(nrn_idx)
                    # MMAY will be in {0, 64, 128, 192}, we map to {0, 1, 2, 3}
                    MMAY_prog = MMAY // core.NeuronArray_pool_size

                    AMA = buckets.start_addr

                    self.PAT_contents[py_idx, px_idx] = bddriver.PackWord([
                        (bddriver.PATWord.AM_ADDRESS, AMA),
                        (bddriver.PATWord.MM_ADDRESS_LO, MMAX),
                        (bddriver.PATWord.MM_ADDRESS_HI, MMAY_prog)])
        elif len(self.conns_out) > 1:
            logger.critical("pool had", len(self.conns_out), "output connections")
            assert(False and "Neurons can have only one output connection")

    def assign(self, core):
        """PAT assignment"""
        logger.debug("pool at {}, {}".format(self.px_loc, self.py_loc))
        if len(self.conns_out) == 1:
            for py_idx in range(self.py):
                for px_idx in range(self.px):
                    aer_pool_addr_bits = Neurons.pool_yx_to_aer[
                        py_idx + self.py_loc, px_idx + self.px_loc]
                    to_assign = self.PAT_contents[py_idx, px_idx]
                    logger.debug(
                        "assigning for sub addr {}, {} at {}".format(
                            px_idx, py_idx, aer_pool_addr_bits))
                    core.PAT.assign(to_assign, aer_pool_addr_bits)

        core.neuron_array.assign(self)

class MMWeights(Resource):
    """Represents weight entries in Main Memory

    We support weight matrix sharing by keeping a static class member dictionary to track
    which MMWeights used the same memory entries.

    XXX later can code this up to automate matrix caching
    """

    # static member variables
    # keep track of MMWeights -> unique id for combined matrices
    forward_cache = {}
    # keep track of unique ids for combined matrices -> list(MMWeights)
    reverse_cache = {}

    yx_to_aer = None # maps y,x address in pool (64 neurons) to aer address (used in HW)

    @staticmethod
    def weight_to_mem(user_W, max_abs_row_weights, core):
        """Given the user's desired weight matrix, the max weights
        implemented in the decoder/transform row (which may be shared
        with other user_Ws), and the core parameters,
        determine the best implementable weights and threshold values
        """

        def dec2onesc(x, max_weight):
            """convert decimal to one's complement representation used in hardware
            XXX should be in driver?
            """

            assert np.sum(x > max_weight) == 0
            assert np.sum(x < -max_weight) == 0
            x = np.array(x)
            xonesc = x.copy().astype(int)
            neg = x < 0

            # invert bits
            all_ones = max_weight * 2 + 1
            xonesc[neg] += all_ones

            return xonesc

        # this is the threshold value we should use (and scale the user weights by, in this case)
        _, thr_vals = AMBuckets.thr_idxs_vals(max_abs_row_weights, core)

        W = (user_W.T * thr_vals).T
        W = np.round(W) # XXX other ways to do this, possibly better to round probabilistically

        logger.debug("thrs: {} W: {}".format(thr_vals, W))
        W = dec2onesc(W, core.max_weight_value)

        return W

    def __init__(self, W):
        super().__init__(
            [Neurons, TATAccumulator], [AMBuckets],
            sliceable_in=True, sliceable_out=False,
            max_conns_in=1, max_conns_out=1)

        self.user_W = W

        # do caching based on object id of W, object id of self
        MMWeights.forward_cache[id(self)] = id(W)
        if self in MMWeights.reverse_cache:
            MMWeights.reverse_cache[id(W)] += [id(self)]
        else:
            MMWeights.reverse_cache[id(W)] = [id(self)]

        # pretranslate
        self.slice_width = None
        self.N_slices = None
        self.is_dec = None

        # allocate (by AMBuckets)
        self.slice_start_addrs = []

        # posttranslate
        self.programmed_W = None
        self.W_slices = None
        self.W_slices_BDWord = None

    def in_dim_to_mma(self, dim):
        """Calculate the max x and y coordinates in main memory associated with dim"""
        slice_idx = dim // self.slice_width
        slice_offset = dim % self.slice_width
        MM_start_addr = self.slice_start_addrs[slice_idx]
        MMAY = MM_start_addr[0] + slice_offset
        MMAX = MM_start_addr[1]
        return [MMAY, MMAX]

    @property
    def dimensions_in(self):
        return self.user_W.shape[1]

    @property
    def dimensions_out(self):
        return self.user_W.shape[0]

    def pretranslate(self, core):
        """Determine matrix slicing.

        Decoders are broken into 64 entry tall slices, Transforms into 1 entry tall slices
        """

        # first, decide if this is a decoder or a transform
        if len(self.conns_in) > 0:
            self.is_dec = isinstance(self.conns_in[0].src, Neurons)
        else:
            self.is_dec = False
            logger.warning("in pretranslate, odd situation: MMWeights with no input connection")

        # generate slice indexing
        if self.is_dec: # can chop up decoders into NeuronArray_pool_size-column chunks
            self.slice_width = core.NeuronArray_pool_size
            self.N_slices = self.conns_in[0].src.N_slices
        else: # can chop up transforms by single columns
            self.slice_width = 1
            self.N_slices = self.dimensions_in

    def allocate_early(self, core):
        """allocate decoders (big slices) first"""
        if self.is_dec:
            for slice_idx in range(self.N_slices):
                # actually doesn't matter what the slice is, always allocate 64xDO
                start_addr = core.MM.allocate_dec(self.dimensions_out)
                self.slice_start_addrs += [start_addr]

    def allocate(self, core):
        """allocate transforms (small slices) after"""
        if not self.is_dec:
            for slice_idx in range(self.N_slices):
                # actually doesn't matter what the slice is, always allocate 1xDO
                start_addr = core.MM.allocate_trans(self.dimensions_out)
                self.slice_start_addrs += [start_addr]

    def posttranslate(self, core):
        self.W_slices = []
        self.W_slices_BDWord = []

        """calculate implemented weights"""
        # look at AMBuckets.max_user_W, compute weights to program
        self.programmed_W = MMWeights.weight_to_mem(
            self.user_W, self.conns_out[0].tgt.max_abs_row_weights, core)

        # slice up W according to slice indexing

        # this is kind of ugly for decoders (and this code could definitely be optimized)
        if self.is_dec:

            # fill in yx_to_AER if not done already
            if MMWeights.yx_to_aer is None:
                MMWeights.yx_to_aer = np.zeros(
                    (core.NeuronArray_pool_size_y, core.NeuronArray_pool_size_x), dtype=int)
                for aer_sub_addr in range(core.NeuronArray_pool_size):
                    yx = bddriver.Driver.BDPars.GetSomaXYAddr(aer_sub_addr)
                    y = yx // core.NeuronArray_width
                    x = yx  % core.NeuronArray_width
                    MMWeights.yx_to_aer[y, x] = aer_sub_addr
                logger.debug("aer-xy conversion table:")
                logger.debug(MMWeights.yx_to_aer)

            # init with zeros, there are potentially unused entries for the "edge" neurons
            self.W_slices = [np.zeros((self.dimensions_out, self.slice_width)).astype(int)
                             for i in range(self.N_slices)]

            # iterate over neurons in y,x address order (matrix indexing order)
            yx_nrn_idx = 0

            for y in range(self.conns_in[0].src.y):
                for x in range(self.conns_in[0].src.x):
                    # slices are stored in y,x pool address order
                    py = y // core.NeuronArray_pool_size_y
                    px = x // core.NeuronArray_pool_size_x
                    slice_idx = py * self.conns_in[0].src.px + px

                    # use AER address
                    suby = y % core.NeuronArray_pool_size_y
                    subx = x % core.NeuronArray_pool_size_x
                    aer_sub_idx = MMWeights.yx_to_aer[suby, subx]

                    self.W_slices[slice_idx][:, aer_sub_idx] = self.programmed_W[:, yx_nrn_idx]
                    yx_nrn_idx += 1

                    logger.debug("yx_nrn_idx %d", yx_nrn_idx)
                    logger.debug("suby %d", suby)
                    logger.debug("subx %d", subx)
                    logger.debug("aer_sub_idx %d", aer_sub_idx)


        else:
            slice_shape = (self.programmed_W.shape[0], 1)
            self.W_slices = [self.programmed_W[:, i].reshape(*slice_shape)
                             for i in range(self.N_slices)]

        # Pack into BDWord (which doesn't actually do anything)
        for W_slice in self.W_slices:
            contents = [
                [bddriver.PackWord([(bddriver.MMWord.WEIGHT, W_slice[i, j])])
                 for j in range(W_slice.shape[1])]
                for i in range(W_slice.shape[0])]
            self.W_slices_BDWord += [np.array(contents, dtype=object)]

    def assign(self, core):
        for W_slice, start_addr in zip(
                self.W_slices_BDWord, self.slice_start_addrs):
            if self.is_dec:
                # transpose, the memory is flipped from linalg orientation
                core.MM.assign_dec(W_slice.T, start_addr)
            else:
                # 1D slices in trans row case
                core.MM.assign_trans(W_slice, start_addr)

class AMBuckets(Resource):
    """Represents entries in accumulator memory

    The accumulator memory contains an array of buckets defined by
    their threshold values and next address targets in the hardware.
    The last bucket has the stop bit
    """

    @staticmethod
    def thr_idxs_vals(max_abs_row_weights, core):
        """for a set of max_abs_row_weights, get the thr idx (programmed values) and
        effective weight values that the AMBuckets should use
        """

        # With the threshold at the minimum value (64),
        # it's technically possible to have weights that behave sort of like
        # they're > 1 or < -1.
        # To have well-defined behavior, with threshold = 64, the weights
        # must be in [-64, 64]
        # this is equivalent to restricting the user weights to be in [-1, 1]
        assert np.max(max_abs_row_weights) <= 1, (
            "max abs(weight) must be <= 1 but max abs(weight)={:f}".format(
            np.max(max_abs_row_weights)))

        # compute all possible hardware threshold vals (64, 128, 256, ...)
        all_thr_vals = np.array(
            [core.min_threshold_value * 2**t for t in range(core.num_threshold_levels)])

        # compute max possible weight, in user-space, for each threshold value
        # the first value (for threshold = 64) is special, as noted above
        user_max_weights_for_thr_vals = np.array(
            [1.] + [core.max_weight_value / thr_val for thr_val in all_thr_vals[1:]])

        # find max_row_Ws in the user_max_weights we just computed
        # user_max_weights is descending, so we provide the sorter argument
        thr_idxs = np.searchsorted(
            -user_max_weights_for_thr_vals, -max_abs_row_weights, side="right") - 1
        assert np.all(thr_idxs >= 0)

        thr_vals = all_thr_vals[thr_idxs]

        return thr_idxs, thr_vals

    def __init__(self, D):
        super().__init__([MMWeights], [TATAccumulator, TATFanout, TATTapPoint],
                         sliceable_in=False, sliceable_out=True, max_conns_out=1)
        self.D = D

        # filled in pretranslate
        self.thr = None

        # filled in allocation
        self.start_addr = None

        # filled in posttranslate_early
        self.max_abs_row_weights = None

        # filled in posttranslate
        self.AM_entries = None

    @property
    def dimensions_in(self):
        return self.D

    @property
    def dimensions_out(self):
        return self.D

    def allocate(self, core):
        self.start_addr = core.AM.allocate(self.dimensions_out)

    def posttranslate_early(self, core):
        """Determines the largest weight in each dimension feeding these buckets is.
        MMWeights posttranslate depends on this, so it uses posttranslate_early.
        """
        W_list = [conn.src.user_W for conn in self.conns_in]
        W_stack = np.hstack(W_list)

        self.max_abs_row_weights = np.max(np.abs(W_stack), axis=1)

    def posttranslate(self, core):

        # we need to create the (stop, value, thresholds) and next address entries for the AM
        stop = np.zeros((self.dimensions_out,)).astype(int)
        stop[-1] = 1
        val = np.zeros((self.dimensions_out,)).astype(int)
        thr_idx, self.thr = AMBuckets.thr_idxs_vals(self.max_abs_row_weights, core)

        if len(self.conns_out) > 0:
            if isinstance(self.conns_out[0].tgt, Sink):
                # if we target a sink, we're targetting a SF on the FPGA
                # tag is the filter idx, give it a global route of HOME_ROUTE
                NAs = self.conns_out[0].tgt.filter_idxs + (
                    2**bddriver.FieldWidth(bddriver.AccOutputTag.TAG) * HOME_ROUTE)
            else:
                # otherwise, we're going to the TAT
                NAs = self.conns_out[0].tgt.in_tags
        else:
            NAs = np.zeros_like(thr_idx)

        self.AM_entries = []
        for s, v, t, n in zip(stop, val, thr_idx, NAs):
            self.AM_entries += [bddriver.PackWord([
                (bddriver.AMWord.ACCUMULATOR_VALUE, v),
                (bddriver.AMWord.THRESHOLD, t),
                (bddriver.AMWord.STOP, s),
                (bddriver.AMWord.NEXT_ADDRESS, n)])]
        self.AM_entries = np.array(self.AM_entries, dtype=object)

    def assign(self, core):
        core.AM.assign(self.AM_entries, self.start_addr)

class TATAccumulator(Resource):
    """Represents entries in the Tag Action Table for the Accumulator

    XXX should upgrade for sliceable_out=True
    """

    def __init__(self, D):
        super().__init__([AMBuckets, Source, TATFanout], [MMWeights],
                         sliceable_in=True, sliceable_out=False)

        self.D = D

        # pretranslate
        self.size = None
        self.start_offsets = None

        # allocate
        self.start_addr = None
        self.in_tags = None

        # posttranslate
        self.contents = None

    @property
    def dimensions_in(self):
        return self.D

    @property
    def dimensions_out(self):
        return self.D

    def pretranslate(self, core):
        self.size = self.D * len(self.conns_out)
        # D acc sets, each with len(conns_out) fanout
        self.start_offsets = np.array(range(self.D)) * len(self.conns_out)

    def allocate(self, core):
        self.start_addr = core.TAT0.allocate(self.size)
        self.in_tags = self.start_addr + self.start_offsets

    def posttranslate(self, core):
        self.contents = []
        for d in range(self.D):
            for t in range(len(self.conns_out)):
                weights = self.conns_out[t].tgt
                buckets = self.conns_out[t].tgt.conns_out[0].tgt

                AMA = buckets.start_addr
                MMAY, MMAX = weights.in_dim_to_mma(d)
                MMA = MMAY * core.MM_width + MMAX
                stop = 1 * (t == len(self.conns_out) - 1)

                self.contents += [bddriver.PackWord([
                    (bddriver.TATAccWord.STOP, stop),
                    (bddriver.TATAccWord.AM_ADDRESS, AMA),
                    (bddriver.TATAccWord.MM_ADDRESS, MMA)])]
        self.contents = np.array(self.contents, dtype=object)

    def assign(self, core):
        core.TAT0.assign(self.contents, self.start_addr)

class TATTapPoint(Resource):
    def __init__(self, num_neurons, taps):
        super().__init__([AMBuckets, Source, TATFanout], [Neurons],
                         sliceable_in=True, sliceable_out=False, max_conns_out=1)

        # tap_and_signs is a list of lists of tuples. There is one list of tuples per dimension.
        self.N = num_neurons
        self.taps_and_signs = taps
        self.D = len(self.taps_and_signs)

        self.Ks = [len(el) for el in self.taps_and_signs] # num taps for each dim

        for K in self.Ks:
            assert K % 2 == 0 and "need even number of tap points"
        for dim_taps in self.taps_and_signs:
            for tap, sign in dim_taps:
                assert tap < self.N and tap >= 0 and "tap point indexes neuron outside of pool size"
                assert sign in [-1, 1] and "sign must be -1 or 1"

        # pretranslate
        self.nrn_per_syn = None

        # allocate
        self.start_addr = None
        self.in_tags = None

        # posttranslate
        self.mapped_taps = None
        self.contents = None

    @property
    def dimensions_out(self):
        return self.N

    @property
    def dimensions_in(self):
        return self.D

    @property
    def size(self):
        return sum(self.Ks) // 2 # two taps per entry

    @property
    def start_offsets(self):
        zero_prepend = [0] + [K // 2 for K in self.Ks]
        return np.cumsum(zero_prepend[:-1])

    def tap_map(self, tap_in_nrn_space, tgt_pool_width):
        """allow user to specify tap points at neuron granularity
        but actually there are fewer synapses than neurons
        """
        tap_y = (tap_in_nrn_space // tgt_pool_width) // self.neurons_per_syn_y
        tap_x = (tap_in_nrn_space %  tgt_pool_width) // self.neurons_per_syn_x
        return tap_x, tap_y

    def pretranslate(self, core):
        self.array_width = core.NeuronArray_width
        self.neurons_per_syn_x = int(np.sqrt(core.NeuronArray_neurons_per_tap))
        self.neurons_per_syn_y = self.neurons_per_syn_x

    def allocate(self, core):
        self.start_addr = core.TAT1.allocate(self.size)
        self.in_tags = self.start_addr + self.start_offsets + core.TAT_size # in TAT1

    def posttranslate(self, core):

        def bin_sign(sign):
            return (int(sign) + 1) // 2

        tgt_pool_width = self.conns_out[0].tgt.x
        syn_start_y = self.conns_out[0].tgt.y_loc // self.neurons_per_syn_y
        syn_start_x = self.conns_out[0].tgt.x_loc // self.neurons_per_syn_x

        self.mapped_taps_unshifted = [[(*self.tap_map(t, tgt_pool_width), s) for t, s in dim_taps]
                                      for dim_taps in self.taps_and_signs]
        self.mapped_taps = [[(x + syn_start_x, y + syn_start_y, s) for x, y, s in dim_taps]
                            for dim_taps in self.mapped_taps_unshifted]

        self.tap_ys = []
        self.tap_xs = []
        self.signs = []
        self.stops = []
        for dim_taps in self.mapped_taps:
            for t_idx, (syn_x, syn_y, s) in enumerate(dim_taps):
                self.tap_ys.append(syn_y)
                self.tap_xs.append(syn_x)
                self.signs.append(bin_sign(s))
                logger.debug("HWR: x %d  y %d", syn_x, syn_y)
                if t_idx % 2 == 1:
                    stop = 1*(t_idx == len(dim_taps) - 1)
                    self.stops.append(stop)
        self.contents = bddriver.Driver.PackTATSpikeWords(
            self.tap_xs, self.tap_ys, self.signs, self.stops)

        assert len(self.contents) == self.size
        self.contents = np.array(self.contents, dtype=object)

    def assign(self, core):
        core.TAT1.assign(self.contents, self.start_addr)

        for tx, ty in zip(self.tap_xs, self.tap_ys):
            core.neuron_array.syns_used.append((tx, ty))

class TATFanout(Resource):
    """Represents a Tag Action Table entry for fanning out tags

    XXX should implement output slicing
    """
    def __init__(self, D):
        super().__init__([AMBuckets, Source, TATFanout],
                         [TATAccumulator, TATTapPoint, TATFanout, Sink],
                         sliceable_in=True, sliceable_out=False)
        self.D = D
        self.clobber_pre_len = 2
        self.clobber_post_len = 1

        # pretranslate
        self.size = None
        self.start_offsets = None

        # allocate
        self.start_addr = None
        self.in_tags = None

        # posttranslate
        self.contents = None
        self.global_routes = None


    @property
    def dimensions_in(self):
        return self.D

    @property
    def dimensions_out(self):
        return self.D

    # note, there's a hack in here to work around the "repeated/clobbered" outputs problem
    # we need to surround all TATFanouts with two dummy fanouts before the actual fanouts,
    # and one dummy fanout after. These will clobber/be clobbered instead of the actual
    # messages

    @property
    def has_Sink_output(self):
        for conn in self.conns_out:
            if isinstance(conn.tgt, Sink):
                return True
        return False

    @property
    def has_OffCore_output(self):
        if self.has_Sink_output:
            return True
        else:
            for conn in self.conns_out:
                if conn.tgt.core_id != self.core_id:
                    return True
        return False

    @property
    def fanout_entries(self):
        if self.has_OffCore_output:
            entries = len(self.conns_out) + self.clobber_pre_len + self.clobber_post_len
        else:
            entries = len(self.conns_out)
        return entries

    # highest tag value is the clobber tag
    # can't be used for anything else
    def clobber_tag(self, core):
        return 2 * core.TAT_size - 1

    def pretranslate(self, core):
        self.size = self.D * self.fanout_entries
        # D sets, each with self.fanout_entries entries
        self.start_offsets = np.array(range(self.D)) * self.fanout_entries

    def allocate(self, core):
        self.start_addr = core.TAT1.allocate(self.size)
        self.in_tags = self.start_addr + self.start_offsets + core.TAT_size
        #logger.debug("IN TAGS", self.in_tags)

    def posttranslate(self, core):

        clobber_base = bddriver.PackWord([
            (bddriver.TATTagWord.STOP, 0),
            (bddriver.TATTagWord.TAG, self.clobber_tag(core)),
            (bddriver.TATTagWord.GLOBAL_ROUTE, HOME_ROUTE)])
        clobber_stop = bddriver.PackWord([
            (bddriver.TATTagWord.STOP, 1),
            (bddriver.TATTagWord.TAG, self.clobber_tag(core)),
            (bddriver.TATTagWord.GLOBAL_ROUTE, HOME_ROUTE)])

        clobber_pre = self.clobber_pre_len * [clobber_base]
        if self.clobber_post_len > 1:
            clobber_post = (self.clobber_post_len - 1) * [clobber_base] + [clobber_stop]
        else:
            clobber_post = [clobber_stop]

        self.contents = []
        self.global_routes = []

        #reorder connections: on core before off core
        on_core_conns = []
        off_core_conns = []
        for conn in self.conns_out:
            if conn.tgt.core_id != self.core_id or isinstance(conn.tgt, Sink):
                off_core_conns.append(conn)
            else:
                on_core_conns.append(conn)

        for d in range(self.D):
            for t in range(len(on_core_conns)):
                if self.has_OffCore_output:
                    stop = 0 # stop provided by clobber
                else:
                    stop = 1 * (t == len(on_core_conns) - 1)

                tgt = on_core_conns[t].tgt
                try:
                    tgt.in_tags[d]
                except TypeError:
                    print(self, tgt, tgt.in_tags, d)
                    raise
                tag = tgt.in_tags[d]

                if isinstance(on_core_conns[t].tgt, Sink):
                    global_route = HOME_ROUTE
                elif on_core_conns[t].tgt.core_id != self.core_id:
                    global_route = on_core_conns[t].tgt.core_id - self.core_id
                    if global_route < 0: #need to turn 8 bit two's compliment into 8 bit unsigned
                        global_route = 256 + global_route
                else:
                    global_route = 0

                self.global_routes.append(global_route)

                self.contents += [bddriver.PackWord([
                    (bddriver.TATTagWord.STOP, stop),
                    (bddriver.TATTagWord.TAG, tag),
                    (bddriver.TATTagWord.GLOBAL_ROUTE, global_route)])]
                # print("On core conn from: " + str(self.core_id) + " to: " + str(on_core_conns[t].tgt.core_id) 
                #     + " with route " + str(global_route))

            # prepend clobber entry
            if self.has_OffCore_output:
                self.contents += clobber_pre

            for t in range(len(off_core_conns)):
                if self.has_OffCore_output:
                    stop = 0 # stop provided by clobber
                else:
                    stop = 1 * (t == len(off_core_conns) - 1)

                tgt = off_core_conns[t].tgt
                try:
                    tgt.in_tags[d]
                except TypeError:
                    print(self, tgt, tgt.in_tags, d)
                    raise
                tag = tgt.in_tags[d]

                if isinstance(off_core_conns[t].tgt, Sink):
                    global_route = HOME_ROUTE
                elif off_core_conns[t].tgt.core_id != self.core_id:
                    global_route = off_core_conns[t].tgt.core_id - self.core_id
                    if global_route < 0: #need to turn 8 bit two's compliment into 8 bit unsigned
                        global_route = 256 + global_route
                else:
                    global_route = 0

                self.global_routes.append(global_route)

                self.contents += [bddriver.PackWord([
                    (bddriver.TATTagWord.STOP, stop),
                    (bddriver.TATTagWord.TAG, tag),
                    (bddriver.TATTagWord.GLOBAL_ROUTE, global_route)])]
                # print("Off core conn from: " + str(self.core_id) + " to: " + str(off_core_conns[t].tgt.core_id)
                #     + " with route " + str(global_route))

            # postpend clobber entry
            if self.has_OffCore_output:
                self.contents += clobber_post

        self.contents = np.array(self.contents, dtype=object)
        assert len(self.contents) == self.size

    def assign(self, core):
        core.TAT1.assign(self.contents, self.start_addr)

class Sink(Resource):
    """Represents an FPGA SpikeFilter (tag filter)"""
    def __init__(self, D):
        super().__init__([Neurons, TATFanout, AMBuckets], [],
                         sliceable_in=True, sliceable_out=False, max_conns_out=0)

        self.num = None
        self.D = D

        # allocate
        self.filter_idxs = None
        self.in_tags = None

    @property
    def dimensions_in(self):
        return self.D

    @property
    def dimensions_out(self):
        raise NameError(
            "A Sink Resource does not have a defined dimensions_out; " +
            "only dimensions_in is defined")

    def allocate(self, core):
        self.filter_idxs = core.FPGASpikeFilters.allocate(self.D)
        # other Resources expect this name, but filter_idxs is more accurate
        self.in_tags = self.filter_idxs

class Source(Resource):
    """Represents an FPGA SpikeGenerator (tag generator)"""
    def __init__(self, D):
        super().__init__([], [TATTapPoint, TATAccumulator, TATFanout],
                         sliceable_in=False, sliceable_out=True, max_conns_in=0, max_conns_out=1)
        self.D = D

        # allocate
        self.generator_idxs = None

        # posttranslate
        self.out_tags = None

    @property
    def dimensions_in(self):
        raise NameError(
            "A Source Resource does not have a defined dimensions_in; " +
            "only dimensions_out is defined")

    @property
    def dimensions_out(self):
        return self.D

    def allocate(self, core):
        self.generator_idxs = core.FPGASpikeGenerators.allocate(self.D)

    def posttranslate(self, core):
        self.out_tags = self.conns_out[0].tgt.in_tags<|MERGE_RESOLUTION|>--- conflicted
+++ resolved
@@ -2,15 +2,10 @@
 from abc import ABC, abstractmethod, abstractproperty
 import numpy as np
 from pystorm.PyDriver import bddriver
-
-<<<<<<< HEAD
-HOME_ROUTE = 224 # that's -32
-=======
 import logging
 logger = logging.getLogger(__name__)
 
-HOME_ROUTE = 255
->>>>>>> 564be1d5
+HOME_ROUTE = 224 # -32, for braindrizzle
 
 class ResourceConnection(object):
     """ResourceConnection connects two resources, allows slicing"""
