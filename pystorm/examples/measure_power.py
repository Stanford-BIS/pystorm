--- conflicted
+++ resolved
@@ -560,15 +560,11 @@
     #Decode(soma_bias=10, d_val=.1, Dout=1),
     #Decode(soma_bias=10, d_val=1., Dout=1),
     #Decode(soma_bias=10, d_val=.001, Dout=10),
-#    InputIO(input_rate=1000),
-#    FIFO(input_rate=1000),
-#    TapPointAndAERTX(input_rate=1000, width=8, height=8),
+    #InputIO(input_rate=1000),
+    #FIFO(input_rate=1000),
+    #TapPointAndAERTX(input_rate=1000, width=8, height=8),
     #TapPointAndAERTX(input_rate=1000, width=16, height=8),
-<<<<<<< HEAD
-    #DecodeEncode(soma_bias=10, d_val=.001, Dint=16, taps_per_dim=8),
-=======
     DecodeEncode(soma_bias=50, d_val=.006, Dint=16, taps_per_dim=4),
->>>>>>> 1bbbe6d5
     ]
 
 inter_test_duration = 5    # time between tests, in seconds
