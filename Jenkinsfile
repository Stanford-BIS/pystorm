--- conflicted
+++ resolved
@@ -8,15 +8,8 @@
         stage('Initialize') {
             steps {
                 script {
-<<<<<<< HEAD
-                    def lowercase_tag_release = "${BUILD_TAG.toLowerCase()}_release"
-                    def lowercase_tag_debug = "${BUILD_TAG.toLowerCase()}_debug"
-                    sh "docker build --file docker/Dockerfile_compile_source_release -t ${lowercase_tag_release} ."
-                    sh "docker build --file docker/Dockerfile_compile_source_debug -t ${lowercase_tag_debug} ."
-=======
                     HOSTIP = "${sh returnStdout: true, script: 'ip route show | awk \'/default/ {print \$3}\''}".trim()
                     JENKINS_HOST_PATH = "${sh returnStdout: true, script: 'echo ${WORKSPACE} | sed -e \'s/^\\/var/\\/home\\/jenkins/g\''}".trim()
->>>>>>> 24ba9c84
                 }
                 sh script: "git clean -xfd"
                 sh script: "mkdir -p artifacts"
@@ -42,16 +35,7 @@
         }
         stage('Test') {
             steps {
-<<<<<<< HEAD
-                script {
-                    def lowercase_tag_release = "${BUILD_TAG.toLowerCase()}_release"
-                    def lowercase_tag_debug = "${BUILD_TAG.toLowerCase()}_debug"
-                    sh "docker/run_docker.sh ${lowercase_tag_release} Release"
-                    sh "docker/run_docker.sh ${lowercase_tag_debug} Debug"
-                }
-=======
                 sh script: "ssh ${HOSTIP} 'docker run --rm -i --user=\$(id -u jenkins) -v ${JENKINS_HOST_PATH}:/pystorm pystorm_build ctest -C Debug -T test -VV --timeout 300'"
->>>>>>> 24ba9c84
             }
         }
     }
