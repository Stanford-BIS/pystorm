#include "Driver.h"

#include <cassert>
#include <iostream>
#include <unordered_map>
#include <array>
#include <vector>
#include <queue>
#include <algorithm>
#include <memory>
#include <utility>
#include <chrono>
#include <thread>
#include <math.h>

#include "comm/Comm.h"
#include "comm/CommSoft.h"
#include "comm/Emulator.h"
#ifdef BD_COMM_TYPE_OPALKELLY
#include "comm/CommOK.h"
#elif BD_COMM_TYPE_USB
#include "comm/CommUSB.h"
#endif

#include "common/BDPars.h"
#include "common/BDWord.h"
#include "common/BDState.h"
#include "common/DriverPars.h"
#include "common/DriverTypes.h"
#include "common/MutexBuffer.h"
#include "common/vector_util.h"
#include "decoder/Decoder.h"
#include "encoder/Encoder.h"

#include <bitset>

using std::cout;
using std::endl;

namespace pystorm {
namespace bddriver {

const bdpars::BDPars Driver::kBDPars_;

// Driver * Driver::GetInstance()
//{
//    // In C++11, if control from two threads occurs concurrently, execution
//    // shall wait during static variable initialization, therefore, this is
//    // thread safe
//    static Driver m_instance;
//    return &m_instance;
//}

Driver::Driver() {
  // load parameters
  ok_pars_     = OKPars();

  // one BDState object per core
  for (unsigned int i = 0; i < kBDPars_.NumCores; i++) {
    bd_state_.push_back(BDState(GetBDPars()));
  }

  // initialize buffers
  enc_buf_in_  = new MutexBuffer<EncInput>();
  enc_buf_out_ = new MutexBuffer<EncOutput>();
  dec_buf_in_  = new MutexBuffer<DecInput>();

  // there is one dec_buf_out per upstream EP
<<<<<<< HEAD
  std::vector<uint8_t> up_eps = bd_pars_->GetUpEPs();
  for(uint8_t c = 0; c < bd_pars_->NumCores; c++){
    dec_bufs_out_[c] = std::unordered_map<uint8_t, MutexBuffer<DecOutput> *>();
    for (auto& it : up_eps) {
      dec_bufs_out_[c].insert({it, new MutexBuffer<DecOutput>()});
    }
  }
  dec_bufs_out_[bd_pars_->TimingRoute] = std::unordered_map<uint8_t, MutexBuffer<DecOutput> *>();
=======
  std::vector<uint8_t> up_eps = kBDPars_.GetUpEPs();

>>>>>>> 564be1d5
  for (auto& it : up_eps) {
    dec_bufs_out_[bd_pars_->TimingRoute].insert({it, new MutexBuffer<DecOutput>()});
  }

  // initialize deserializers for upstream traffic
  // deserialization is needed when ep size exceeds FPGA word payload size
  // deserializers make it possible to track "extra" remainder words
  // we might get out of the decoder
  for (auto& ep : up_eps) {
    const unsigned int FPGA_payload_width = FieldWidth(FPGAIO::PAYLOAD);
    const unsigned int ep_data_size = kBDPars_.Up_EP_size_.at(ep);
    const unsigned int D = ep_data_size % FPGA_payload_width == 0 ?
        ep_data_size / FPGA_payload_width
      : ep_data_size / FPGA_payload_width + 1;

    // only create a deserializer when needed
    if (D > 1) {
      up_ep_deserializers_.insert({ep, new VectorDeserializer<DecOutput>(D)});
    }
  }

  // initialize Encoder and Decoder
  enc_ = new Encoder(
      enc_buf_in_,
      enc_buf_out_,
      GetBDPars(),
      driverpars::ENC_TIMEOUT_US);

  dec_ = new Decoder(
      dec_buf_in_,
      dec_bufs_out_,
      GetBDPars(),
      driverpars::DEC_TIMEOUT_US);

  // initialize Comm
#ifdef BD_COMM_TYPE_SOFT
  cout << "initializing CommSoft" << endl;
    comm_ = new comm::CommSoft(
        "soft_comm_in.dat",
        "soft_comm_out.dat",
        dec_buf_in_,
        enc_buf_out_);
#elif BD_COMM_TYPE_USB
  cout << "NOT initializing USB comm" << endl;
    assert(false && "libUSB Comm is not implemented");
#elif BD_COMM_TYPE_MODEL
  cout << "NOT initializing BDModelComm (yet)" << endl;
    comm_ = nullptr;
#elif BD_COMM_TYPE_OPALKELLY
  cout << "initializing OKComm" << endl;
    comm_ = new comm::CommOK(dec_buf_in_, enc_buf_out_);
#else
  cout << "NOT initializing UNHANDLED Comm type comm" << endl;
    assert(false && "unhandled comm_type");
#endif

  // initalize ns vector (this is where you could change time per core)
  int ns_per_clk_def = 20;
  for (unsigned int i = 0; i < bd_pars_->NumCores; i++) {
    ns_per_clk_.push_back(ns_per_clk_def);
  }

  // OK appreciates a little sleep time?
  std::this_thread::sleep_for(std::chrono::microseconds(100));
  cout << "Driver constructor done" << endl;

  // set up FPGA data structures
  SG_en_.resize(kBDPars_.NumCores);

}

Driver::~Driver() {
  for(uint8_t c = 0; c < bd_pars_->NumCores; c++){
    for (auto& it : dec_bufs_out_[c]) {
      delete it.second;
    }
  }
  // delete bd_pars_;
  delete enc_buf_in_;
  delete enc_buf_out_;
  delete dec_buf_in_;

  for (auto& it : up_ep_deserializers_) {
    delete it.second;
  }
  delete enc_;
  delete dec_;
  delete comm_;
}

// XXX get rid of this, it's used in some test
void Driver::testcall(const std::string& msg) { std::cout << msg << std::endl; }

void Driver::SetTimeUnitLen(BDTime ns_per_unit) {

  // update FPGA state
  ns_per_unit_ = ns_per_unit;
  int clks_per_unit_[bd_pars_->NumCores] = {0};

  for(unsigned int i = 0; i < bd_pars_->NumCores; i++){
    clks_per_unit_[i] = ns_per_unit / ns_per_clk_[i];
    BDWord unit_len_word = PackWord<FPGATMUnitLen>({{FPGATMUnitLen::UNIT_LEN, clks_per_unit_[i]}});
    SendToEP(i, bdpars::FPGARegEP::TM_UNIT_LEN, {unit_len_word});
  }

  clks_per_unit_host_ = ns_per_unit / ns_per_clk_host_;
  BDWord unit_len_word_host = PackWord<FPGATMUnitLen>({{FPGATMUnitLen::UNIT_LEN, clks_per_unit_host_}});
  SendToEP(bd_pars_->TimingRoute, bdpars::FPGARegEP::TM_UNIT_LEN, {unit_len_word_host}); // XXX core id?
  //cout << "setting FPGA time unit to " << ns_per_unit << " ns = " << clks_per_unit_ << " clocks per unit" << endl;

  // make sure that we aren't going to break the SG or SF
  // XXX can check highest_SF/SG_used instead, emit harder error

  const unsigned int fudge = 200; // extra cycles to receive rate updates, warm up/cool down pipeline, etc.
  if (max_num_SG_ * clks_per_SG_ + fudge >= clks_per_unit_[0]) {
    cout << "WARNING: ns_per_unit is very small: FPGA Spike Generator updates might not complete" << endl;
    cout << "  clks_per_unit_ was " << clks_per_unit_[0] << endl;
    cout << "  Spike Generator requires " << clks_per_SG_ << " cycles per operation" << endl;
    cout << "  Max Spike Generators: " << max_num_SG_ << endl;
  }

  if (max_num_SF_ * clks_per_SF_ + fudge >= clks_per_unit_[0]) {
    cout << "WARNING: ns_per_unit is very small: FPGA Spike Filter updates might not complete" << endl;
    cout << "  clks_per_unit_ was " << clks_per_unit_[0] << endl;
    cout << "  Spike Filter requires " << clks_per_SF_ << " cycles per operation" << endl;
    cout << "  Max Spike Filters: " << max_num_SG_ << endl;
  }

  Flush();

  // call SetTimePerUpHB with using old ns_per_HB_
  // (the time unit may have just changed, need to update how often we send upstream HB)
  Driver::SetTimePerUpHB(ns_per_HB_);
}

void Driver::SetTimePerUpHB(BDTime ns_per_hb) {
  ns_per_HB_ = ns_per_hb;
  units_per_HB_ = NsToUnits(ns_per_hb);
  cout << "setting HB reporting period to " << ns_per_hb << " ns = " << units_per_HB_ << " FPGA time units" << endl;

  //if (ns_per_hb <= 100000) cout << "****************WARNING: <100 US PER HB SEEMS TO CAUSE PROBLEMS****************" << endl;

  BDWord units_per_HB_word = static_cast<uint64_t>(units_per_HB_);
  uint64_t w0 = GetField(units_per_HB_word, THREEFPGAREGS::W0);
  uint64_t w1 = GetField(units_per_HB_word, THREEFPGAREGS::W1);
  uint64_t w2 = GetField(units_per_HB_word, THREEFPGAREGS::W2);

  SendToEP(bd_pars_->TimingRoute, bdpars::FPGARegEP::TM_PC_SEND_HB_UP_EVERY0, {w0}); // XXX core id?
  SendToEP(bd_pars_->TimingRoute, bdpars::FPGARegEP::TM_PC_SEND_HB_UP_EVERY1, {w1}); // XXX core id?
  SendToEP(bd_pars_->TimingRoute, bdpars::FPGARegEP::TM_PC_SEND_HB_UP_EVERY2, {w2}); // XXX core id?
  for(unsigned int i = 0; i < bd_pars_->NumCores; i++){
    SendToEP(i, bdpars::FPGARegEP::TM_PC_SEND_HB_UP_EVERY0, {w0}); // XXX core id?
    SendToEP(i, bdpars::FPGARegEP::TM_PC_SEND_HB_UP_EVERY1, {w1}); // XXX core id?
    SendToEP(i, bdpars::FPGARegEP::TM_PC_SEND_HB_UP_EVERY2, {w2}); // XXX core id?
  }
  Flush();
}

void Driver::ResetBD() {
  // XXX this is only guaranteed to work after bring-up.
  // There's no simple way to enforce this timing if the downstream traffic flow is blocked.
  for (unsigned int i = 0; i < kBDPars_.NumCores; i++) {

    BDWord pReset_1_sReset_1 = PackWord<FPGABDReset>({{FPGABDReset::PRESET, 1}, {FPGABDReset::SRESET, 1}});
    BDWord pReset_0_sReset_1 = PackWord<FPGABDReset>({{FPGABDReset::PRESET, 0}, {FPGABDReset::SRESET, 1}});
    BDWord pReset_0_sReset_0 = PackWord<FPGABDReset>({{FPGABDReset::PRESET, 0}, {FPGABDReset::SRESET, 0}});

    unsigned int delay_us = 500000; // hold reset states for 5 ms (probably conservative)
    SendToEP(i, bdpars::FPGARegEP::BD_RESET, {pReset_1_sReset_1});
    Flush();

    std::this_thread::sleep_for(std::chrono::microseconds(delay_us));

    SendToEP(i, bdpars::FPGARegEP::BD_RESET, {pReset_0_sReset_1});
    Flush();

    std::this_thread::sleep_for(std::chrono::microseconds(delay_us));

    SendToEP(i, bdpars::FPGARegEP::BD_RESET, {pReset_0_sReset_0});
    Flush();

    std::this_thread::sleep_for(std::chrono::microseconds(delay_us));
  }
}

void Driver::IssuePushWords(int core_id) {
  // we need to send something that will elicit an output, PAT read is the simplest
  // thing we can request

<<<<<<< HEAD
  DumpMemSend(core_id, bdpars::BDMemId::PAT, 0, 2); // we're always two outputs behind


  //// XXX try using writes instead, theory is that there's input slack, not output slack
  //for (unsigned int i = 1; i < bd_pars_->NumCores; i++) {
=======
  for (unsigned int i = 0; i < kBDPars_.NumCores; i++) {
    DumpMemSend(i, bdpars::BDMemId::PAT, 0, 2); // we're always two outputs behind
  }

  //// XXX try using writes instead, theory is that there's input slack, not output slack
  //for (unsigned int i = 0; i < kBDPars_.NumCores; i++) {
>>>>>>> 564be1d5
  //  const std::vector<BDWord> * curr_entries = bd_state_[i].GetMem(bdpars::BDMemId::PAT);
  //  std::vector<BDWord> last_two;
  //  const unsigned int PAT_size = kBDPars_.mem_info_.at(bdpars::BDMemId::PAT).size;
  //  last_two.push_back(curr_entries->at(PAT_size-2));
  //  last_two.push_back(curr_entries->at(PAT_size-1));
  //  SetMem(i, bdpars::BDMemId::PAT, last_two, PAT_size-2);
  //}

  num_pushs_pending_ += 2;
  // we have to do something special when dumping the PAT to skip the push words
}

void Driver::ResetFPGATime() {
  base_time_ = std::chrono::high_resolution_clock::now(); // set time basis

  BDWord reset_time_1 = PackWord<FPGAResetClock>({{FPGAResetClock::RESET_STATE, 1}});
  BDWord reset_time_0 = PackWord<FPGAResetClock>({{FPGAResetClock::RESET_STATE, 0}});
  SendToEP(bd_pars_->TimingRoute, bdpars::FPGARegEP::TM_PC_RESET_TIME, {reset_time_1, reset_time_0}); // XXX core_id?
}

BDTime Driver::GetFPGATime() {
  // the Decoder already decoded the times, ignore the payload and just use the last timestamp
  std::vector<BDTime> times = RecvFromEP(bd_pars_->TimingRoute, bdpars::FPGAOutputEP::UPSTREAM_HB_MSB, 1000).second;
  auto dont_care = RecvFromEP(bd_pars_->TimingRoute, bdpars::FPGAOutputEP::UPSTREAM_HB_LSB, 1000).second; // drain the LSBs too so the queue doesn't pile up
  if (times.size() > 0) {
    last_time_ = times.back();
  }
  return last_time_;
}

BDTime Driver::GetDriverTime() const {
  auto time_point_now = std::chrono::high_resolution_clock::now();
  auto ns_now = std::chrono::duration_cast<std::chrono::nanoseconds>(time_point_now - base_time_);
  return ns_now.count();
}

void Driver::SetOKBitFile(std::string bitfile) {
    ok_pars_.ok_bitfile = bitfile;
}

void Driver::InitDAC(unsigned int core_id, bool flush) {
  // List of DAC
  std::array<bdpars::BDHornEP, 12> dac_list {
    bdpars::BDHornEP::DAC_ADC_BIAS_1,
    bdpars::BDHornEP::DAC_ADC_BIAS_2,
    bdpars::BDHornEP::DAC_DIFF_G,
    bdpars::BDHornEP::DAC_DIFF_R,
    bdpars::BDHornEP::DAC_SOMA_OFFSET,
    bdpars::BDHornEP::DAC_SOMA_REF,
    bdpars::BDHornEP::DAC_SYN_EXC,
    bdpars::BDHornEP::DAC_SYN_DC,
    bdpars::BDHornEP::DAC_SYN_INH,
    bdpars::BDHornEP::DAC_SYN_LK,
    bdpars::BDHornEP::DAC_SYN_PD,
    bdpars::BDHornEP::DAC_SYN_PU
  };

  // Set them to default values defined in BDPars
  for(auto& dac_id: dac_list){
    unsigned int dac_count = GetDACDefaultCount(dac_id);
    SetDACCount(core_id, dac_id, dac_count, false);
  }
  if (flush) Flush();
}

void Driver::InitFPGA() {

  cout << "InitFPGA: initializing SGs" << endl;
  for (unsigned int i = 0; i < kBDPars_.NumCores; i++) {
    InitSGEn(i);
    SendSGEns(i, 0);
  }

  cout << "InitFPGA: initializing SFs" << endl;
  for (unsigned int i = 0; i < kBDPars_.NumCores; i++) {
    SetSpikeFilterIncrementConst(i, 1, false);
    SetSpikeFilterDecayConst(i, 0, false);
    SetNumSpikeFilters(i, 0);
  }
  

}

void Driver::InitBD() {

  // TODO: perhaps separate this out, eventually
  InitFPGA();

  // BD hard reset
  cout << "InitBD: BD reset cycle" << endl;
  ResetBD();

<<<<<<< HEAD
  for (unsigned int i = 0; i < bd_pars_->NumCores; i++) { //REPLACE (TEMP FIX)
    cout << "InitBD: Core " << i << endl;
=======
  for (unsigned int i = 0; i < kBDPars_.NumCores; i++) {
>>>>>>> 564be1d5
    // turn off traffic
    cout << "InitBD: disabling traffic flow" << endl;
    SetTagTrafficState(i, false);
    SetSpikeTrafficState(i, false);

    // Set the memory delays
    for(auto& mem : {bdpars::BDMemId::AM, bdpars::BDMemId::MM, bdpars::BDMemId::FIFO_PG, bdpars::BDMemId::FIFO_DCT, bdpars::BDMemId::TAT0, bdpars::BDMemId::TAT1, bdpars::BDMemId::PAT}) {
      const unsigned delay_val = 0;
      SetMemoryDelay(i, mem, delay_val, delay_val);
    }

    // init the FIFO
    cout << "InitBD: initializing FIFO" << endl;
    InitFIFO(i);

    cout << "InitBD: programming memories to default values" << endl;
    // initialize memories to sane values (critically, that can't cause infinite loops)
    SetMem(i , bdpars::BDMemId::PAT  , GetDefaultPATEntries()  , 0);
    SetMem(i , bdpars::BDMemId::TAT0 , GetDefaultTAT0Entries() , 0);
    SetMem(i , bdpars::BDMemId::TAT1 , GetDefaultTAT1Entries() , 0);
    SetMem(i , bdpars::BDMemId::MM   , GetDefaultMMEntries()   , 0);
    SetMem(i , bdpars::BDMemId::AM   , GetDefaultAMEntries()   , 0);

    // Initialize neurons
    cout << "InitBD: setting default DAC settings" << endl;
    InitDAC(i, false);

    cout << "InitBD: setting default neuron twiddle bits" << endl;
    // Disable all Somas
    for(unsigned int idx = 0; idx < 4096; ++idx){
      DisableSoma(i, idx);
      SetSomaGain(i, idx, bdpars::SomaGainId::ONE);
      SetSomaOffsetSign(i, idx, bdpars::SomaOffsetSignId::POSITIVE);
      SetSomaOffsetMultiplier(i, idx, bdpars::SomaOffsetMultiplierId::ZERO);
    }

    // Disable all Synapses
    for(unsigned int idx = 0; idx < 1024; ++idx){
      DisableSynapse(i, idx);
      DisableSynapseADC(i, idx);
    }
    // Open all Diffusor cuts
    for(unsigned int idx = 0; idx < 256; ++idx){
      OpenDiffusorAllCuts(i, idx);
    }

    // XXX other stuff to do?
    Flush();
  }
}

void Driver::ClearOutputs() {
<<<<<<< HEAD
  std::vector<uint8_t> up_eps = bd_pars_->GetUpEPs();
  for(uint8_t c = 0; c < bd_pars_->NumCores; c++){
    for (auto& it : up_eps) {
      // cout << int(c) << " " << int(it) << endl;
      if (it != 15 && it != 16){ //not an upstream HB
        dec_bufs_out_[c].at(it)->PopAll();}
      else{
        dec_bufs_out_[bd_pars_->TimingRoute].at(it)->PopAll();}
    }
=======
  std::vector<uint8_t> up_eps = kBDPars_.GetUpEPs();
  for (auto& it : up_eps) {
    dec_bufs_out_.at(it)->PopAll();
>>>>>>> 564be1d5
  }
}

void Driver::InitFIFO(unsigned int core_id) {

  PauseTraffic(core_id);

  // turn post-FIFO dumps on, in case you want to watch
  //SetToggle(core_id , bdpars::BDHornEP::TOGGLE_POST_FIFO0 , false, true);
  //SetToggle(core_id , bdpars::BDHornEP::TOGGLE_POST_FIFO1 , false, true);
  //cout << "configured FIFO valves for dump" << endl;

  // make FIFO_HT head = tail (doesn't matter what you send)
  SendToEP(core_id, bdpars::BDHornEP::INIT_FIFO_HT, {0});
  Flush();


  // send all tag values to DCT FIF0 to dirty them so they flush
  std::vector<BDWord> all_tag_vals;
  for (unsigned int i = 0; i < kBDPars_.mem_info_.at(bdpars::BDMemId::FIFO_DCT).size; i++) {
    all_tag_vals.push_back(PackWord<FIFOInputTag>({{FIFOInputTag::TAG, i}}));
  }
  SendToEP(core_id, bdpars::BDHornEP::INIT_FIFO_DCT, all_tag_vals);
  Flush();

  // resume traffic will wait for the traffic drain timer before turning traffic regs back on
  std::this_thread::sleep_for(std::chrono::microseconds(1000000));

  ResumeTraffic(core_id);

  // turn traffic on, dumps off
  //SetToggle(core_id , bdpars::BDHornEP::TOGGLE_POST_FIFO0 , true, true);
  //SetToggle(core_id , bdpars::BDHornEP::TOGGLE_POST_FIFO1 , true, true);
  //cout << "fifo valves configured to pass traffic"  << endl;
}


int Driver::Start() {
  // start all worker threads
  enc_->Start();
  dec_->Start();
  cout << "enc and dec started" << endl;

  int comm_state = 0;

#ifdef BD_COMM_TYPE_OPALKELLY
  // Initialize Opal Kelly Board
  comm_state = static_cast<comm::CommOK*>(comm_)->Init(ok_pars_.ok_bitfile, ok_pars_.ok_serial);
#endif

  if (comm_state >= 0) {
    comm_->StartStreaming();
  }

  return comm_state;
}

void Driver::Stop() {
  enc_->Stop();
  dec_->Stop();
  comm_->StopStreaming();
}

void Driver::Flush() {

    // Call phantom DAC to push two other words into BD to
    // circumvent the synchronizer bug
    BDWord word = PackWord<DACWord>({{DACWord::DAC_VALUE, 1}, {DACWord::DAC_TO_ADC_CONN, 0}});
    for(unsigned int _core_id = 0; _core_id < kBDPars_.NumCores; _core_id ++){
        SetBDRegister(_core_id, bdpars::BDHornEP::DAC_UNUSED, word, false);
        SetBDRegister(_core_id, bdpars::BDHornEP::DAC_UNUSED, word, false);
    }

  // pushes a special ep_code

  // XXX note that the order that the user makes timed vs sequenced downstream calls is lost!
  //
  // If I call:
  // SendSpikes(), SetMem(), SendSpikes(), Flush()
  // there's no guarantee that the memory is going to be set after the first batch of spikes is sent
  //
  // If you really want that, do this:
  // SendSpikes(), Flush(),
  // SetMem(), Flush(),
  // SendSpikes(), Flush()
  //
  // The order of sequenced calls is conserved, and, of course, the timing is correct
  //
  // If I call:
  // SendSpikes(a), SetMem(x), SendSpikes(b), SetMem(y), Flush()
  //
  // then SetMem(x) is guaranteed to occur before SetMem(y)
  // and the traffic of SendSpikes(a) is interleaved with SendSpikes(b) as necessary

  // send the timed traffic first (it's more important, I guess)
  
  // sort first
  std::sort(timed_queue_.begin(), timed_queue_.end()); // (operator< is defined for EncInput)
  // now reset curr_sequence_num_ so it doesn't overflow
  curr_sequence_num_ = 0;

  auto from_queue = std::make_unique<std::vector<EncInput>>();
  from_queue->swap(timed_queue_);
  enc_buf_in_->Push(std::move(from_queue));

  // then send the sequenced traffic
  
  while (!sequenced_queue_.empty()) {
    enc_buf_in_->Push(std::move(sequenced_queue_.front()));
    sequenced_queue_.pop();
  }

  EncInput flush;
  flush.FPGA_ep_code = EncInput::kFlushCode;
  flush.core_id = 0; // don't care about the other fields
  flush.payload = 0;
  flush.time = 0;

  auto flush_vect = std::make_unique<std::vector<EncInput>>(1, flush);
  enc_buf_in_->Push(std::move(flush_vect));

}

/// Set toggle traffic_en only, keep dump_en the same, returns previous traffic_en.
/// If register state has not been set, dump_en -> 0
bool Driver::SetToggleTraffic(unsigned int core_id, bdpars::BDHornEP reg_id, bool en, bool flush) {
  bool traffic_en, dump_en, reg_valid;
  std::tie(traffic_en, dump_en, reg_valid) = bd_state_[core_id].GetToggle(reg_id);
  SetToggle(core_id, reg_id, en, dump_en & reg_valid, flush);
  return traffic_en;
}

/// Set toggle dump_en only, keep traffic_en the same, returns previous dump_en.
/// If register state has not been set, traffic_en -> 0
bool Driver::SetToggleDump(unsigned int core_id, bdpars::BDHornEP reg_id, bool en, bool flush) {
  bool traffic_en, dump_en, reg_valid;
  std::tie(traffic_en, dump_en, reg_valid) = bd_state_[core_id].GetToggle(reg_id);
  SetToggle(core_id, reg_id, traffic_en & reg_valid, en, flush);
  return dump_en;
}

/// Return the hardware identifier
std::string Driver::GetHWID() {
  std::string hw_id;

#ifdef BD_COMM_TYPE_SOFT
  cout << "Setting HW ID for CommSoft to soft_id" << endl;
  hw_id = comm_->GetHWID();
#elif BD_COMM_TYPE_USB
  cout << "Setting HW ID for CommSoft to usb_id" << endl;
  hw_id = "usb_id";
#elif BD_COMM_TYPE_MODEL
  cout << "Setting HW ID for BDModelComm to model_id" << endl;
  hw_id = comm_->GetHWID();
#elif BD_COMM_TYPE_OPALKELLY
  cout << "Setting HW ID for OK to Opal Kelly Serial Number" << endl;
  hw_id = comm_->GetHWID();
#else
  cout << "Improper Comm type defined, no HW ID identifiable" << endl;
  assert(false && "unhandled comm_type");
#endif

  return hw_id;
}

/// Turn on tag traffic in datapath (also calls Start/KillSpikes)
void Driver::SetTagTrafficState(unsigned int core_id, bool en, bool flush) {

  const std::vector<bdpars::BDHornEP> kTagRegs = {
      bdpars::BDHornEP::TOGGLE_PRE_FIFO,
      bdpars::BDHornEP::TOGGLE_POST_FIFO0,
      bdpars::BDHornEP::TOGGLE_POST_FIFO1};

  for (auto& it : kTagRegs) {
    SetToggleTraffic(core_id, it, en, false);
  }
  if (flush) Flush();
}

/// Turn on spike outputs for all neurons
void Driver::SetSpikeTrafficState(unsigned int core_id, bool en, bool flush) {
  SetToggleTraffic(core_id, bdpars::BDHornEP::NEURON_DUMP_TOGGLE, en, flush);
}

/// Turn on spike outputs for all neurons
void Driver::SetSpikeDumpState(unsigned int core_id, bool en, bool flush) {
  SetToggleDump(core_id, bdpars::BDHornEP::NEURON_DUMP_TOGGLE, en, flush);
}

void Driver::PauseTraffic(unsigned int core_id) {
  assert(last_traffic_state_[core_id].size() == 0 && "called PauseTraffic twice before calling ResumeTraffic");
  last_traffic_state_[core_id] = {};
  for (auto& reg_id : kTrafficRegs) {
    bool last_state = SetToggleTraffic(core_id, reg_id, false);
    last_traffic_state_[core_id].push_back(last_state);
  }
  Flush();
  bd_state_[core_id].WaitForTrafficOff();
}

void Driver::ResumeTraffic(unsigned int core_id) {
  assert(last_traffic_state_[core_id].size() > 0 && "called ResumeTraffic before calling PauseTraffic");
  unsigned int i = 0;
  for (auto& reg_id : kTrafficRegs) {
    SetToggleTraffic(core_id, reg_id, last_traffic_state_[core_id][i]);
    i++;
  }
  last_traffic_state_[core_id] = {};
  Flush();
}


void Driver::SetMemoryDelay(unsigned int core_id, bdpars::BDMemId mem_id, unsigned int read_value, unsigned int write_value, bool flush) {
  BDWord word = PackWord<DelayWord>({{DelayWord::READ_DELAY, read_value},
                                           {DelayWord::WRITE_DELAY, write_value}});
  SetBDRegister(core_id, kBDPars_.mem_info_.at(mem_id).delay_reg, word, flush);
}

std::vector<BDWord> Driver::GetPreFIFODump(unsigned int core_id) {
  return RecvFromEP(core_id, bdpars::BDFunnelEP::DUMP_PRE_FIFO, 1000).first;
}

std::pair<std::vector<BDWord>, std::vector<BDWord> > Driver::GetPostFIFODump(unsigned int core_id) {
  std::vector<BDWord> tags0, tags1;

  tags0 = RecvFromEP(core_id, bdpars::BDFunnelEP::DUMP_POST_FIFO0, 1000).first;
  tags1 = RecvFromEP(core_id, bdpars::BDFunnelEP::DUMP_POST_FIFO1, 1000).first;

  return std::make_pair(tags0, tags1);
}

std::pair<unsigned int, unsigned int> Driver::GetFIFOOverflowCounts(unsigned int core_id) {
  std::vector<BDWord> ovflw0 = RecvFromEP(core_id, bdpars::BDFunnelEP::OVFLW0, 1000).first;
  std::vector<BDWord> ovflw1 = RecvFromEP(core_id, bdpars::BDFunnelEP::OVFLW1, 1000).first;
  return {ovflw0.size(), ovflw1.size()};
}

void Driver::SetDACCount(unsigned int core_id, bdpars::BDHornEP signal_id, unsigned int value, bool flush) {

  assert(value >= 1 && value <= 1024 && "DAC value must be between 1 and 1024");

  // look up state of connection to ADC
  BDWord reg_val = bd_state_.at(core_id).GetReg(signal_id).first;
  bool DAC_to_ADC_conn_curr_state = GetField(reg_val, DACWord::DAC_TO_ADC_CONN);

  BDWord word = PackWord<DACWord>({{DACWord::DAC_VALUE, value - 1}, {DACWord::DAC_TO_ADC_CONN, DAC_to_ADC_conn_curr_state}});
  //SetBDRegister(core_id, signal_id, word, flush);
  SetBDRegister(core_id, signal_id, word, false);
  SetBDRegister(core_id, bdpars::BDHornEP::DAC_UNUSED, word, false);
  SetBDRegister(core_id, bdpars::BDHornEP::DAC_UNUSED, word, flush);
}

void Driver::SetDACValue(unsigned int core_id, bdpars::BDHornEP signal_id, float value, bool flush) {
    auto _dac = kBDPars_.dac_info_.at(signal_id);
    unsigned int dac_count;
    if(value < 0){
        dac_count = _dac.default_count;
    }else{
        dac_count = static_cast<unsigned int>(value / bdpars::DACInfo::DAC_UNIT_CURRENT * _dac.scaling);
    }
    SetDACCount(core_id, signal_id, dac_count, flush);
}

unsigned int Driver::GetDACCurrentCount(unsigned int core_id, bdpars::BDHornEP signal_id){
  BDWord reg_val =  GetRegState(core_id, signal_id).first;
  return GetField(reg_val, DACWord::DAC_VALUE) + 1;
}

  unsigned int Driver::GetDACScaling(bdpars::BDHornEP signal_id){ return kBDPars_.dac_info_.at(signal_id).scaling; }

  unsigned int Driver::GetDACDefaultCount(bdpars::BDHornEP signal_id){ return kBDPars_.dac_info_.at(signal_id).default_count; }

  float Driver::GetDACUnitCurrent(bdpars::BDHornEP signal_id){ return bdpars::DACInfo::DAC_UNIT_CURRENT / static_cast<float>(kBDPars_.dac_info_.at(signal_id).scaling); }

void Driver::SetDACtoADCConnectionState(unsigned int core_id, bdpars::BDHornEP signal_id, bool en, bool flush) {

  // look up DAC value
  BDWord reg_val = bd_state_.at(core_id).GetReg(signal_id).first;
  uint64_t DAC_curr_val = GetField(reg_val, DACWord::DAC_VALUE);

  BDWord word = PackWord<DACWord>({{DACWord::DAC_VALUE, DAC_curr_val}, {DACWord::DAC_TO_ADC_CONN, en}});
  SetBDRegister(core_id, signal_id, word, flush);
}

/// Set large/small current scale for either ADC
void Driver::SetADCScale(unsigned int core_id, unsigned int adc_id, const std::string& small_or_large) {
  bool small = small_or_large.compare("small");
  bool large = small_or_large.compare("large");
  if (!small and !large) assert(false && "<small_or_large> must be \"small\" or \"large\"");
  
  BDWord curr_state = bd_state_.at(core_id).GetReg(bdpars::BDHornEP::ADC).first;
  unsigned int curr_small_large_0 = GetField(curr_state, ADCWord::ADC_SMALL_LARGE_CURRENT_0);
  unsigned int curr_small_large_1 = GetField(curr_state, ADCWord::ADC_SMALL_LARGE_CURRENT_1);
  unsigned int curr_enable        = GetField(curr_state, ADCWord::ADC_OUTPUT_ENABLE);

  assert((adc_id == 0 || adc_id == 1) && "<adc_id> must be 0 or 1");
  BDWord word_to_prog;
  unsigned int small_large_bit = static_cast<unsigned int>(large);
  if (adc_id == 0) {
      word_to_prog = PackWord<ADCWord>({{ADCWord::ADC_SMALL_LARGE_CURRENT_0, small_large_bit},
                                        {ADCWord::ADC_SMALL_LARGE_CURRENT_1, curr_small_large_1},
                                        {ADCWord::ADC_OUTPUT_ENABLE,         curr_enable}});
  } else {
      word_to_prog = PackWord<ADCWord>({{ADCWord::ADC_SMALL_LARGE_CURRENT_0, curr_small_large_0},
                                        {ADCWord::ADC_SMALL_LARGE_CURRENT_1, small_large_bit},
                                        {ADCWord::ADC_OUTPUT_ENABLE,         curr_enable}});
  }
  SetBDRegister(core_id, bdpars::BDHornEP::ADC, word_to_prog);
}

/// Turn ADC output on
void Driver::SetADCTrafficState(unsigned int core_id, bool en) {
  BDWord curr_state = bd_state_.at(core_id).GetReg(bdpars::BDHornEP::ADC).first;
  unsigned int curr_small_large_0 = GetField(curr_state, ADCWord::ADC_SMALL_LARGE_CURRENT_0);
  unsigned int curr_small_large_1 = GetField(curr_state, ADCWord::ADC_SMALL_LARGE_CURRENT_1);

  BDWord word_to_prog = PackWord<ADCWord>({{ADCWord::ADC_SMALL_LARGE_CURRENT_0, curr_small_large_0},
                                           {ADCWord::ADC_SMALL_LARGE_CURRENT_1, curr_small_large_1},
                                           {ADCWord::ADC_OUTPUT_ENABLE, en}});

  SetBDRegister(core_id, bdpars::BDHornEP::ADC, word_to_prog);
}

////////////////////////////////////////////////////////////////////////////////
// Neuron controls
////////////////////////////////////////////////////////////////////////////////
///
/// Soma has an ID between 0 and 4095. Synapse has an ID between 0 and 1023.
///
/// The Soma ID is split as follows:
/// Tile ID: 8 bits     => 0 - 255
/// In-tile ID: 4 bits  => 0 - 15
///
/// The Synapse ID is split as follows:
/// Tile ID: 8 bits     => 0 - 255
/// In-tile ID: 2 bits  => 0 - 3
template<class U>
    void Driver::SetConfigMemory(unsigned int core_id, unsigned int elem_id,
                       std::unordered_map<U, std::vector<unsigned int>> config_map,
                       U config_type,
                       bool config_value) {
    unsigned int num_per_tile = config_map[config_type].size();
    unsigned int tile_id = elem_id / num_per_tile;
    unsigned int intra_tile_id = elem_id % num_per_tile;
    unsigned int tile_mem_loc = config_map[config_type][intra_tile_id];
    unsigned int row        = tile_mem_loc % 8;
    unsigned int column     = tile_mem_loc / 16;
    unsigned int bit_select = (tile_mem_loc % 16) / 8;
    std::vector<BDWord> config_word {PackWord<NeuronConfig>({
      {NeuronConfig::ROW_HI, (row >> 1) & 0x03},
      {NeuronConfig::ROW_LO, row & 0x01},
      {NeuronConfig::COL_HI, (column >> 2) & 0x01},
      {NeuronConfig::COL_LO, column & 0x03},
      {NeuronConfig::BIT_SEL, bit_select & 0x01},
      {NeuronConfig::BIT_VAL, config_value},
      {NeuronConfig::TILE_ADDR, tile_id}
    })};

    bd_state_[core_id].SetNeuronConfigMem(core_id, tile_id, intra_tile_id, config_type, config_value);

    //PauseTraffic(core_id);
    SendToEP(core_id, bdpars::BDHornEP::NEURON_CONFIG, config_word);
    //ResumeTraffic(core_id);
  }

////////////////////////////////////////////////////////////////////////////////
// Soma controls
////////////////////////////////////////////////////////////////////////////////

void Driver::SetSomaEnableStatus(unsigned int core_id, unsigned int soma_id,
                                 bdpars::SomaStatusId status) {
    bool bit_val = (status == bdpars::SomaStatusId::DISABLED ? 0 : 1);
    SetSomaConfigMemory(core_id, soma_id, bdpars::ConfigSomaID::ENABLE, bit_val);
}

void Driver::SetSomaGain(unsigned int core_id, unsigned int soma_id,
                         bdpars::SomaGainId gain) {
    bool g1, g0;
    switch (gain) {
        case bdpars::SomaGainId::ONE_FOURTH :
            g1 = 0; g0 = 0;
            break;
        case bdpars::SomaGainId::ONE_THIRD :
            g1 = 0; g0 = 1;
            break;
        case bdpars::SomaGainId::ONE_HALF :
            g1 = 1; g0 = 0;
            break;
        case bdpars::SomaGainId::ONE :
            g1 = 1; g0 = 1;
            break;
        default:
            break;
    }
    SetSomaConfigMemory(core_id, soma_id, bdpars::ConfigSomaID::GAIN_0, g0);
    SetSomaConfigMemory(core_id, soma_id, bdpars::ConfigSomaID::GAIN_1, g1);
}

void Driver::SetSomaOffsetSign(unsigned int core_id, unsigned int soma_id,
                               bdpars::SomaOffsetSignId offset_sign) {
    bool bit_val = (offset_sign == bdpars::SomaOffsetSignId::POSITIVE ? 0 : 1);
    SetSomaConfigMemory(core_id, soma_id, bdpars::ConfigSomaID::SUBTRACT_OFFSET, bit_val);
}

void Driver::SetSomaOffsetMultiplier(unsigned int core_id, unsigned int soma_id,
                                     bdpars::SomaOffsetMultiplierId offset_multiplier) {
    bool b1, b0;
    switch (offset_multiplier) {
        case bdpars::SomaOffsetMultiplierId::ZERO :
            b1 = 0; b0 = 0;
            break;
        case bdpars::SomaOffsetMultiplierId::ONE :
            b1 = 0; b0 = 1;
            break;
        case bdpars::SomaOffsetMultiplierId::TWO :
            b1 = 1; b0 = 0;
            break;
        case bdpars::SomaOffsetMultiplierId::THREE :
            b1 = 1; b0 = 1;
            break;
        default:
            break;
    }
    SetSomaConfigMemory(core_id, soma_id, bdpars::ConfigSomaID::OFFSET_0, b0);
    SetSomaConfigMemory(core_id, soma_id, bdpars::ConfigSomaID::OFFSET_1, b1);
}

////////////////////////////////////////////////////////////////////////////////
// Synapse controls
////////////////////////////////////////////////////////////////////////////////
void Driver::SetSynapseEnableStatus(unsigned int core_id, unsigned int synapse_id,
                                    bdpars::SynapseStatusId status) {
    bool bit_val = (status == bdpars::SynapseStatusId::ENABLED ? 0 : 1);
    SetSynapseConfigMemory(core_id, synapse_id, bdpars::ConfigSynapseID::SYN_DISABLE, bit_val);
}

void Driver::SetSynapseADCStatus(unsigned int core_id, unsigned int synapse_id,
                                 bdpars::SynapseStatusId status) {
    bool bit_val = (status == bdpars::SynapseStatusId::ENABLED ? 0 : 1);
    SetSynapseConfigMemory(core_id, synapse_id, bdpars::ConfigSynapseID::ADC_DISABLE, bit_val);
}

////////////////////////////////////////////////////////////////////////////////
// Diffusor controls
////////////////////////////////////////////////////////////////////////////////
void Driver::SetDiffusorCutStatus(unsigned int core_id,
                                  unsigned int tile_id,
                                  bdpars::DiffusorCutLocationId cut_id,
                                  bdpars::DiffusorCutStatusId status) {
    bool bit_val = (status == bdpars::DiffusorCutStatusId::CLOSE ? 0 : 1);
    SetDiffusorConfigMemory(core_id, tile_id, cut_id, bit_val);
}

void Driver::SetDiffusorAllCutsStatus(unsigned int core_id,
                                      unsigned int tile_id,
                                      bdpars::DiffusorCutStatusId status) {
    bool bit_val = (status == bdpars::DiffusorCutStatusId::CLOSE ? 0 : 1);

    SetDiffusorConfigMemory(core_id, tile_id, bdpars::DiffusorCutLocationId::NORTH_LEFT, bit_val);
    SetDiffusorConfigMemory(core_id, tile_id, bdpars::DiffusorCutLocationId::NORTH_RIGHT, bit_val);
    SetDiffusorConfigMemory(core_id, tile_id, bdpars::DiffusorCutLocationId::WEST_TOP, bit_val);
    SetDiffusorConfigMemory(core_id, tile_id, bdpars::DiffusorCutLocationId::WEST_BOTTOM, bit_val);
}

void Driver::SetMem(
    unsigned int core_id,
    bdpars::BDMemId mem_id,
    const std::vector<BDWord> &data,
    unsigned int start_addr) {

  // update BDState
  bd_state_.at(core_id).SetMem(mem_id, start_addr, data);

  // depending on which memory this is, encapsulate differently
  std::vector<BDWord> encapsulated_words;
  if (mem_id == bdpars::BDMemId::PAT) {
    encapsulated_words = PackRWProgWords<PATWrite>(data, start_addr);
  } else if (mem_id == bdpars::BDMemId::TAT0 || mem_id == bdpars::BDMemId::TAT1) {
    encapsulated_words = PackRIWIProgWords<TATSetAddress, TATWriteIncrement>(data, start_addr);
  } else if (mem_id == bdpars::BDMemId::MM) {
    encapsulated_words = PackRIWIProgWords<MMSetAddress, MMWriteIncrement>(data, start_addr);
  } else if (mem_id == bdpars::BDMemId::AM) {
    encapsulated_words = PackRMWProgWords<AMSetAddress, AMReadWrite, AMIncrement>(data, start_addr);
  } else {
    assert(false && "Bad memory ID");
  }

  // if it's an AM or MM word, need further encapsulation
  if (mem_id == bdpars::BDMemId::MM) {
    encapsulated_words = PackAMMMWord<MMEncapsulation>(encapsulated_words);
  } else if (mem_id == bdpars::BDMemId::AM) {
    encapsulated_words = PackAMMMWord<AMEncapsulation>(encapsulated_words);
  }

  // transmit to horn
  PauseTraffic(core_id);
  bdpars::BDHornEP horn_ep = kBDPars_.mem_info_.at(mem_id).prog_leaf;
  SendToEP(core_id, horn_ep, encapsulated_words);
  ResumeTraffic(core_id);

  Flush();

  if (mem_id == bdpars::BDMemId::AM) { // if we're programming the AM, we're also dumping the AM, need to sink what comes back
    bdpars::BDFunnelEP funnel_ep = kBDPars_.mem_info_.at(mem_id).dump_leaf;

    // pop out the last two words
    IssuePushWords(core_id);

    double timeout_s = 2; // keep reading for 2s
    auto start = std::chrono::high_resolution_clock::now();
    auto now = std::chrono::high_resolution_clock::now();
    std::chrono::duration<double> diff = now - start;

    unsigned int n_recvd = 0;
    while (n_recvd < data.size() && diff.count() < timeout_s) {
      std::pair<std::vector<BDWord>, std::vector<BDTime>> recvd = RecvFromEP(core_id, funnel_ep, 10000);
      n_recvd += recvd.first.size();
      now = std::chrono::high_resolution_clock::now();
      diff = now - start;
    }
    if (diff.count() > timeout_s) {
      cout << "WARNING! while programming AM, got fewer words than we expected" << endl;
      cout << "  got " << n_recvd << " vs " << data.size() << endl;
    }
    if (n_recvd > data.size()) {
      cout << "WARNING! while programming AM, got more words than we expected" << endl;
      cout << "  got " << n_recvd << " vs " << data.size() << endl;
    }
  }
}

/// helper for DumpMem
void Driver::DumpMemSend(unsigned int core_id, bdpars::BDMemId mem_id, unsigned int start_addr, unsigned int end_addr) {
  // make dump words

  assert(start_addr >= 0);
  assert(end_addr <= kBDPars_.mem_info_.at(mem_id).size);


  std::vector<BDWord> encapsulated_words;
  if (mem_id == bdpars::BDMemId::PAT) {
    encapsulated_words = PackRWDumpWords<PATRead>(start_addr, end_addr);
  } else if (mem_id == bdpars::BDMemId::TAT0 || mem_id == bdpars::BDMemId::TAT1) {
    encapsulated_words = PackRIWIDumpWords<TATSetAddress, TATReadIncrement>(start_addr, end_addr);
  } else if (mem_id == bdpars::BDMemId::MM) {
    encapsulated_words = PackRIWIDumpWords<MMSetAddress, MMReadIncrement>(start_addr, end_addr);
  } else if (mem_id == bdpars::BDMemId::AM) {
    // a little tricky, reprogramming is the same as dump
    // need to write back whatever is currently in memory
    const std::vector<BDWord> *curr_data = bd_state_.at(core_id).GetMem(bdpars::BDMemId::AM);
    std::vector<BDWord> to_rewrite;
    for (unsigned int i = start_addr; i < end_addr; i++) {
      to_rewrite.push_back(curr_data->at(i));
    }
    encapsulated_words = PackRMWProgWords<AMSetAddress, AMReadWrite, AMIncrement>(to_rewrite, start_addr);
  } else {
    assert(false && "Bad memory ID");
  }

  // if it's an AM or MM word, need further encapsulation
  if (mem_id == bdpars::BDMemId::MM) {
    encapsulated_words = PackAMMMWord<MMEncapsulation>(encapsulated_words);
  } else if (mem_id == bdpars::BDMemId::AM) {
    encapsulated_words = PackAMMMWord<AMEncapsulation>(encapsulated_words);
  }

  // transmit read words, then block until all dump words have been received
  // XXX if something goes terribly wrong and not all the words come back, this will hang
  bdpars::BDHornEP horn_ep = kBDPars_.mem_info_.at(mem_id).prog_leaf;

  PauseTraffic(core_id);

  SendToEP(core_id, horn_ep, encapsulated_words);

  Flush();

  ResumeTraffic(core_id);
}

std::vector<BDWord> Driver::DumpMemRecv(unsigned int core_id, bdpars::BDMemId mem_id, unsigned int dump_first_n, unsigned int wait_for_us) {

  // sleep to wait for the outputs to come back
  std::this_thread::sleep_for(std::chrono::microseconds(wait_for_us));

  bdpars::BDFunnelEP funnel_ep = kBDPars_.mem_info_.at(mem_id).dump_leaf;

  std::pair<std::vector<BDWord>, std::vector<BDTime>> recvd = RecvFromEP(core_id, funnel_ep, 1); // timeout immediately if nothing is there
  std::vector<BDWord>& payloads = recvd.first;

  if (payloads.size() == 0) {
    cout << "WARNING: DumpMemRecv timed out! Expected output from memory" << endl;
    return payloads;
  }
  cout << "payload size: " << payloads.size() << endl;

  // if this is the PAT, need to chop off the first num_pushs_pending_ - 2 outputs
  // (the last two pending we just put on, come after the memory words)
  if (mem_id == bdpars::BDMemId::PAT) {
    std::vector<BDWord> payloads_tmp;
    payloads_tmp.swap(payloads);
    unsigned int pushs_absorbed = 0;
    for (unsigned int i = 0; i < payloads_tmp.size(); i++) {
      if (i >= num_pushs_pending_ - 2) {
        payloads.push_back(payloads_tmp.at(i));
      } else {
        pushs_absorbed += 1;
      }
    }
    num_pushs_pending_ -= pushs_absorbed;
    //cout << "possibly discarding initial PAT words" << endl;
    //cout << payloads_tmp.size() << " -> " << payloads.size() << endl;
  }

  //cout << "num pushs pending before: " << num_pushs_pending_ << endl;

  // we might have received more words than we expected
  // if this is the PAT, and there are <2, they're probably just the pushes we just sent
  // (they can get pushed out by other traffic)
  // otherwise, something weird happened
  if (payloads.size() > dump_first_n) {
    unsigned int extra_words_after = payloads.size() - dump_first_n;
    if (mem_id == bdpars::BDMemId::PAT) {
      if (extra_words_after > num_pushs_pending_) {
        cout << "WARNING! Got more words from PAT memory than expected" << endl;
        num_pushs_pending_ = 0; // best guess of what to do
      } else {
        num_pushs_pending_ -= extra_words_after;
      }
    } else {
      if (extra_words_after > 0) {
        cout << "WARNING! Got more words from non-PAT memory than expected" << endl;
        cout << "  expected: " << dump_first_n << endl;
        cout << "  received: " << payloads.size() << endl;
      }
    }
  } else if (dump_first_n > payloads.size()) {
    cout << "WARNING! didn't get the full dump size we requested" << endl;
  }

  //cout << "num pushs pending after: " << num_pushs_pending_ << endl;

  return payloads;
}

std::vector<BDWord> Driver::DumpMemRange(unsigned int core_id, bdpars::BDMemId mem_id, unsigned int start, unsigned int end) {

  assert(end > start);


  DumpMemSend(core_id, mem_id, start, end);

  // issue an additional two PAT reads to push out the last two words
  IssuePushWords(core_id);

  auto to_return = DumpMemRecv(core_id, mem_id, end - start, 2000000); // wait 2s

  return to_return;

}

std::vector<BDWord> Driver::DumpMem(unsigned int core_id, bdpars::BDMemId mem_id) {
<<<<<<< HEAD
  unsigned int mem_size = bd_pars_->mem_info_.at(mem_id).size;
=======

  unsigned int mem_size = kBDPars_.mem_info_.at(mem_id).size;
>>>>>>> 564be1d5
  return DumpMemRange(core_id, mem_id, 0, mem_size);

}

template <class TWrite>
std::vector<BDWord> Driver::PackRWProgWords(const std::vector<BDWord>& payload, unsigned int start_addr) const
{
  std::vector<BDWord> retval;

  uint64_t addr = static_cast<uint64_t>(start_addr);
  for (auto& it : payload) {
    retval.push_back(PackWord<TWrite>({{TWrite::ADDRESS, addr}, {TWrite::DATA, it}}));
    addr++;
  }

  return retval;
}

template <class TRead>
std::vector<BDWord> Driver::PackRWDumpWords(unsigned int start_addr, unsigned int end_addr) const
{
  std::vector<BDWord> retval;

  uint64_t addr = static_cast<uint64_t>(start_addr);
  for (unsigned int i = 0; i < end_addr - start_addr; i++) {
    retval.push_back(PackWord<TRead>({{TRead::ADDRESS, addr}}));
    addr++;
  }

  return retval;
}

template <class TSet, class TWrite>
std::vector<BDWord> Driver::PackRIWIProgWords(
    const std::vector<BDWord>& payload,
    unsigned int start_addr) const
{
  std::vector<BDWord> retval;

  // address word
  retval.push_back(PackWord<TSet>({{TSet::ADDRESS, start_addr}}));

  for (auto& it : payload) {
    retval.push_back(PackWord<TWrite>({{TWrite::DATA, it}}));
  }

  return retval;
}

template <class TSet, class TRead>
std::vector<BDWord> Driver::PackRIWIDumpWords(
    unsigned int start_addr, unsigned int end_addr) const
{
  std::vector<BDWord> retval;

  // address word
  retval.push_back(PackWord<TSet>({{TSet::ADDRESS, start_addr}}));

  for (unsigned int i = 0; i < end_addr - start_addr; i++) {
    retval.push_back(PackWord<TRead>({}));
  }

  return retval;
}

template <class TSet, class TReadWrite, class TInc>
std::vector<BDWord> Driver::PackRMWProgWords(
    const std::vector<BDWord>& payload,
    unsigned int start_addr) const
{
  // RMWProgWord is the same as RMWDumpWord

  std::vector<BDWord> retval;

  // address word
  uint64_t addr = static_cast<uint64_t>(start_addr);
  retval.push_back(PackWord<TSet>({{TSet::ADDRESS, addr}}));

  for (auto& it : payload) {
    retval.push_back(PackWord<TReadWrite>({{TReadWrite::DATA, it}}));
    retval.push_back(PackWord<TInc>({}));
  }

  return retval;
}

template <class AMorMMEncapsulation>
std::vector<BDWord> Driver::PackAMMMWord(const std::vector<BDWord>& payload_data) const
{
  std::vector<BDWord> retval;
  for (unsigned int i = 0; i < payload_data.size(); i++) {
    uint64_t stop_bit;
    if (i == payload_data.size() - 1) {
      stop_bit = 1;
    } else {
      stop_bit = 0;
    }

    BDWord word = PackWord<AMorMMEncapsulation>(
          {{AMorMMEncapsulation::PAYLOAD, payload_data[i]}, {AMorMMEncapsulation::AMMM_STOP, stop_bit}});
    retval.push_back(word);

    //std::bitset<60> b(word);
    //cout << "driver " << b << endl;
  }
  return retval;
}

void Driver::SendSpikes(unsigned int core_id, const std::vector<BDWord>& spikes, const std::vector<BDTime> times, bool flush) {
  assert(spikes.size() == times.size());

  // do something with times
  SendToEP(core_id, bdpars::BDHornEP::NEURON_INJECT, spikes, times);
  if (flush) Flush();
}

std::pair<std::vector<unsigned int>, std::vector<float>> Driver::RecvXYSpikesMasked(unsigned int core_id){
    // Timeout of 1us
    auto spikes = RecvFromEP(core_id, bdpars::BDFunnelEP::NRNI, 1);
    auto aer_addresses = spikes.first;
    auto aer_times = spikes.second;
    std::vector<unsigned int> xy_addresses(4096, 0);
    std::vector<float> xy_times(4096, 0);
    for(unsigned int idx = 0; idx < aer_addresses.size(); ++idx){
        // bug in synchronizer can result in out of bond aer addresses
        // due to the bit-flipping bug
        auto _addr = aer_addresses[idx];
        if (_addr < 4096) {
            auto _xy = kBDPars_.GetSomaXYAddr(aer_addresses[idx]);
            xy_addresses[_xy] = 1;
            xy_times[_xy] = static_cast<float>(aer_times[idx]) * 1e-9;
        } else {
            cout << "WARNING: Invalid spike address: " << _addr << endl;
        }
    }
    return {xy_addresses, xy_times};
}

std::tuple<uint32_t*, uint64_t*, unsigned int, unsigned int> 
        Driver::RecvBinnedSpikes(unsigned int core_id, BDTime bin_time_ns) {

    auto spike_words = RecvSpikes(core_id);
    std::vector<BDWord> aer_addresses = spike_words.first;
    std::vector<BDTime> aer_times = spike_words.second;
    unsigned int num_spikes = aer_addresses.size();

    constexpr unsigned int kNumNeurons = kBDPars_.NumNeurons;

    BDTime last_time = aer_times.back();
    BDTime first_time = aer_times.front();
    BDTime total_time = last_time - first_time;
    unsigned int num_bins = total_time / bin_time_ns + 1;

    // contiguous array representing 2D array of data, num_binsx4096
    // can be consequently converted to other data types (like py::array)
    // can be a "high" estimate
    uint32_t * binned_spikes = new uint32_t[num_bins * kNumNeurons];
    for (unsigned int i = 0; i < num_bins * kNumNeurons; i++) {
        binned_spikes[i] = 0;
    }

    // start times of each bin
    uint64_t * bin_times = new uint64_t[num_bins];
    for (unsigned int i = 0; i < num_bins; i++) {
        bin_times[i] = first_time + bin_time_ns * i;
    }

    unsigned int curr_bin_idx = 0;
    unsigned int curr_base_addr = 0;

    for(unsigned int idx = 0; idx < num_spikes; idx++){
        auto _addr = aer_addresses[idx];
        BDTime time = aer_times[idx];

        // move to a different bin, if necessary
        if (bin_times[curr_bin_idx] != time) {
            curr_bin_idx = (time - first_time) / bin_time_ns;
            curr_base_addr = curr_bin_idx * kNumNeurons;
        }

        // squash bad spikes without report, this call is all about performance
        if (_addr < kNumNeurons) {
            unsigned int yx_addr = kBDPars_.GetSomaXYAddr(_addr);
            unsigned int binned_spikes_addr = curr_base_addr + yx_addr;
            binned_spikes[binned_spikes_addr]++;
        }
    }

    return {binned_spikes, bin_times, num_bins, kNumNeurons};
}

void Driver::SendTags(unsigned int core_id, const std::vector<BDWord>& tags, const std::vector<BDTime> times, bool flush) {
  assert(times.size() == 0 || tags.size() == times.size());

  // do something with times
  SendToEP(core_id, bdpars::BDHornEP::RI, tags, times);
  if (flush) Flush();
}

void Driver::SendSGEns(unsigned int core_id, BDTime time) {
  // send all SG enables
  assert(max_num_SG_ <= 256); // that's what this was written for
  uint16_t en_word;
  for (unsigned int gen_idx = 0; gen_idx < SG_en_.at(core_id).size(); gen_idx++) {
    unsigned int bit_idx = gen_idx % 16;
    uint16_t bit_sel = 1 << bit_idx;

    if (bit_idx == 0) en_word = 0;

    if (SG_en_[core_id][gen_idx]) {
      en_word |= bit_sel;
    }

    if (bit_idx == 15) {
      bdpars::FPGARegEP SG_reg_ep = kBDPars_.GenIdxToSG_GENS_EN(gen_idx);
      //cout << "enable" << en_word << endl;
      SendToEP(core_id, kBDPars_.DnEPCodeFor(SG_reg_ep), {en_word}, {time});
    }
  }
}

void Driver::SetSpikeGeneratorRates(
    unsigned int core_id,
    const std::vector<unsigned int>& gen_idxs,
    const std::vector<unsigned int>& tags,
    const std::vector<int>& rates,
    BDTime time,
    bool flush) {

  assert(tags.size() == rates.size());

  std::vector<BDWord> SG_prog_words;

  unsigned int units_per_sec = 1e9 / ns_per_unit_;

  // program periods/tag output idxs
  for (unsigned int i = 0; i < tags.size(); i++) {

    unsigned int gen_idx = gen_idxs.at(i);
    unsigned int tag = tags.at(i);

    // (period in time units) = (units/sec) / (rate in 1/sec)
    const unsigned int max_period = (1 << FieldWidth(FPGASGWORD::PERIOD)) - 1;

    unsigned int rate;
    unsigned int sign;
    if(rates.at(i) >= 0) {
      rate = rates.at(i);
      sign = 0;
    } else {
      rate = -rates.at(i);
      sign = 1;
    }

    unsigned int period = rate > 0 ? round(double(units_per_sec) / double(rate)) : max_period;
    period = period >= max_period ? max_period : period; // possible to get a period longer than the max programmable
    //cout << "programming SG " << gen_idx << " to target tag " << tag << " at rate " << rate << " sign " << sign << endl;
    //cout << "  period : " << period << " time units" << endl;
    //cout << "  starting at : " << time << " ns" << endl << endl;

    SG_prog_words.push_back(PackWord<FPGASGWORD>({{FPGASGWORD::TAG, tag}, {FPGASGWORD::PERIOD, period}, {FPGASGWORD::GENIDX, gen_idx}, {FPGASGWORD::SIGN, sign}}));
  }

  //std::vector<BDTime> SG_prog_times(SG_prog_words.size(), time);

  std::vector<BDTime> SG_prog_times;
  for (unsigned int i = 0; i < SG_prog_words.size(); i++) {
    SG_prog_times.push_back(time);
  }

  SendToEP(core_id, kBDPars_.DnEPCodeFor(bdpars::FPGAChannelEP::SG_PROGRAM_MEM), SG_prog_words, SG_prog_times);

  // update generator enable states
  for (unsigned int i = 0; i < tags.size(); i++) {

    unsigned int gen_idx = gen_idxs.at(i);
    unsigned int rate = rates.at(i);

    bool new_state = rate > 0;
    SG_en_[core_id][gen_idx] = new_state;
  }

  // send all SG enables, regardless if only one was changed
  SendSGEns(core_id, time);

  // set number of SGs used
  int highest_used = GetHighestSGEn(core_id);
  SendToEP(core_id, kBDPars_.DnEPCodeFor(bdpars::FPGARegEP::SG_GENS_USED), {static_cast<unsigned int>(highest_used+1)}, {time});
  //cout << "number of generators: " << highest_used + 1 << endl;

  if (flush) Flush();

}

std::pair<std::vector<BDWord>,
          std::vector<BDTime>> Driver::RecvTags(unsigned int core_id, unsigned int timeout_us) {

  typedef std::pair<std::vector<BDWord>, std::vector<BDTime>> RetType;

  RetType tat_tags;
  RetType acc_tags;

  // XXX need to have a timeout, otherwise we can hang even when we have something to send
  tat_tags = RecvFromEP(core_id, bdpars::BDFunnelEP::RO_TAT, timeout_us);
  acc_tags = RecvFromEP(core_id, bdpars::BDFunnelEP::RO_ACC, timeout_us);

  // concatenate
  tat_tags.first.insert(tat_tags.first.end()   , acc_tags.first.begin()  , acc_tags.first.end());
  tat_tags.second.insert(tat_tags.second.end() , acc_tags.second.begin() , acc_tags.second.end());

  return tat_tags;
}

std::tuple<uint32_t*, uint64_t*, unsigned int, unsigned int> 
        Driver::RecvSpikeFilterStatesArray(unsigned int core_id, unsigned int num_tag_streams) {

    // don't use this call if you're doing something weird that requires acc tags
    // minimum non-zero timeout (shortest possible wait, 1 us is nothing in most cases)
    std::vector<BDWord> words;
    std::vector<BDTime> times;
    std::tie(words, times) = RecvFromEP(core_id, bdpars::FPGAOutputEP::SF_OUTPUT, 1);

    unsigned int num_words = words.size();

    BDTime last_time = times.back();
    BDTime first_time = times.front();
    BDTime total_time = last_time - first_time;
    unsigned int num_bins = total_time / ns_per_HB_ + 1;

    // contiguous array representing 2D array of data, num_binsx4096
    // can be consequently converted to other data types (like py::array)
    uint32_t * tag_arr = new uint32_t[num_bins * num_tag_streams];
    for (unsigned int i = 0; i < num_bins * num_tag_streams; i++) {
        tag_arr[i] = 0;
    }

    // start times of each bin
    uint64_t * bin_times = new uint64_t[num_bins];
    for (unsigned int i = 0; i < num_bins; i++) {
        bin_times[i] = first_time + ns_per_HB_ * i;
    }

    unsigned int curr_bin_idx = 0;
    unsigned int curr_base_addr = 0;

    for(unsigned int idx = 0; idx < num_words; idx++){
        unsigned int filter_id = GetField(words[idx], FPGASFWORD::FILTIDX);
        uint32_t filter_state = GetField(words[idx], FPGASFWORD::STATE);
        BDTime time = times[idx];

        // move to a different bin, if necessary
        if (bin_times[curr_bin_idx] != time) {
            curr_bin_idx = (time - first_time) / ns_per_HB_;
            curr_base_addr = curr_bin_idx * num_tag_streams;
        }

        // shouldn't need this "<", technically, should be data
        if (filter_id < num_tag_streams) {
            unsigned int addr = curr_base_addr + filter_id;
            tag_arr[addr] = filter_state;
        }
    }
    return {tag_arr, bin_times, num_bins, num_tag_streams};
}

void Driver::SendToEP(unsigned int core_id,
    uint8_t ep_code,
    const std::vector<BDWord>& payload,
    const std::vector<BDTime>& times) {

  auto serialized = std::make_unique<std::vector<EncInput>>();

  bool timed = times.size() > 0;

  // slightly different serialization behaviors for BD vs FPGA EPs
  // data width is 24 for BD EPs, 16 for FPGA EPs
  const unsigned int FPGA_serialization_width = kBDPars_.DnEPCodeIsBDHornEP(ep_code) ?
      FieldWidth(FPGAIO::PAYLOAD)
    : FieldWidth(THREEFPGAREGS::W0);

  const unsigned int ep_data_size = kBDPars_.Dn_EP_size_.at(ep_code);
  const unsigned int D = ep_data_size % FPGA_serialization_width == 0 ?
      ep_data_size / FPGA_serialization_width
    : ep_data_size / FPGA_serialization_width + 1;

  const unsigned int MaxD = 4;
  assert(D <= MaxD);

  unsigned int i = 0;
  for (auto& it : payload) {

    // convert from ns -> time units
    BDTime time = !timed ? 0 : NsToUnits(times.at(i)); // time 0 is never held up by the FPGA

    BDWord payloads[MaxD];

    // FPGA serialization scheme is lsbs first
    if (kBDPars_.DnEPCodeIsBDHornEP(ep_code)) {
      if (D == 1) {
        payloads[0] = it;
      } else if (D == 2) {
        payloads[0] = GetField(it, TWOFPGAPAYLOADS::LSB);
        payloads[1] = GetField(it, TWOFPGAPAYLOADS::MSB);
      } else if (D == 3) {
        payloads[0] = GetField(it, THREEFPGAPAYLOADS::W0);
        payloads[1] = GetField(it, THREEFPGAPAYLOADS::W1);
        payloads[2] = GetField(it, THREEFPGAPAYLOADS::W2);

        // std::bitset<20> b0(payloads[0]);
        // std::bitset<20> b1(payloads[1]);
        // std::bitset<20> b2(payloads[2]);
        // cout << "serial " << b2 <<" " << b1<<" " << b0 << endl;
      } else {
        assert(false && "not implemented: no BD EP word has FPGA serialization != 1x, 2x or 3x");
      }
    } else { // FPGA channel or register (all regs should be 1x, only channel is 4x)
      if (D == 1) {
        payloads[0] = it;
      } else if (D == 4) {
        payloads[0] = GetField(it, FOURFPGAREGS::W0);
        payloads[1] = GetField(it, FOURFPGAREGS::W1);
        payloads[2] = GetField(it, FOURFPGAREGS::W2);
        payloads[3] = GetField(it, FOURFPGAREGS::W3);
      } else {
        assert(false && "not implemented: no FPGA EP word has FPGA serialization != 1x or 4x");
      }
    }

    for (unsigned int j = 0; j < D; j++) {
      EncInput to_push;
      to_push.payload = payloads[j];
      if(timed){
      to_push.time = time + j; // XXX note +j! THIS IS A HACK to avoid having serialized words get out of order!
                               // XXX the right way to fix this is to serialize AFTER sorting
    }
    else{to_push.time = time;}
      to_push.core_id = core_id;
      to_push.FPGA_ep_code = ep_code;

// =======
//       to_push.core_id = core_id;
//       to_push.FPGA_ep_code = ep_code;

//       to_push.time = time;
//       // sequence number ascends as we run through the input vector
//       // time supercedes this in the sorting
//       // effectively, elements inserted with the same time will come out in order
//       to_push.sequence_num = curr_sequence_num_ + j;

// >>>>>>> f7d42f3c8293ed86c00606d8956e473b4b7407c2
      serialized->push_back(to_push);
    }
    curr_sequence_num_ += MaxD;
    i++;
  }

  if (timed) {
    // push all the elements to the back of the vector
    // defer sorting until Flush()
    for (auto& it : *serialized) {
      timed_queue_.push_back(it);
    }

  } else {
    sequenced_queue_.push(std::move(serialized));
  }
}



std::pair<std::vector<BDWord>,
          std::vector<BDTime>>
  Driver::RecvFromEP(unsigned int core_id, uint8_t ep_code, unsigned int timeout_us) {

  // get data from buffer
  MutexBuffer<DecOutput>* this_buf = dec_bufs_out_[core_id].at(ep_code);
  std::vector<std::unique_ptr<std::vector<DecOutput>>> popped_data = this_buf->PopAll(timeout_us);

  std::vector<BDWord> words;
  std::vector<BDTime> times;

  // if there's a deserializer, use it
  for(auto& rit: popped_data){
    if (up_ep_deserializers_.count(ep_code) > 0) {
      auto& deserializer = up_ep_deserializers_.at(ep_code);
      deserializer->NewInput(std::move(rit));

      // read first word
      std::vector<DecOutput> deserialized; // continuosly write into here
      deserializer->GetOneOutput(&deserialized);
      while (deserialized.size() > 0) {
        // for now, D == 2 for all deserializers, so we can do this hack
        // if the width of a single data object returned from the FPGA ever
        // exceeds 64 bits, we may need to rethink this
        assert(deserialized.size() == 2); // the only case to deal with for now

        uint32_t payload_lsb = deserialized.at(0).payload;
        uint32_t payload_msb = deserialized.at(1).payload;
        BDTime   time        = deserialized.at(1).time; // take time on second word

        // concatenate lsb and msb to make output word
        BDWord payload_all = PackWord<TWOFPGAPAYLOADS>({{TWOFPGAPAYLOADS::LSB, payload_lsb}, {TWOFPGAPAYLOADS::MSB, payload_msb}});
        words.push_back(payload_all);
        times.push_back(UnitsToNs(time));

        deserializer->GetOneOutput(&deserialized);
      }
    } else {

      // otherwise, not much to do
      for (auto& it : *(rit.get())) {
        uint32_t payload = it.payload;
        BDTime   time    = it.time; // take time on second word

        words.push_back(payload);
        times.push_back(UnitsToNs(time));
      }
    }
  }

  return {words, times};
}

void Driver::SetBDRegister(unsigned int core_id, bdpars::BDHornEP reg_id, BDWord word, bool flush) {
  // form vector of values to set BDState's reg state with, in WordStructure field order
  assert(kBDPars_.BDHornEPIsReg(reg_id));
  bd_state_[core_id].SetReg(reg_id, word);
  SendToEP(core_id, reg_id, {word});
  if (flush) Flush();
}

void Driver::SetToggle(unsigned int core_id, bdpars::BDHornEP toggle_id, bool traffic_en, bool dump_en, bool flush) {
  //cout << "setting toggle at BDHornEP " << int(toggle_id) << " to traffic_en: " << int(traffic_en) << ", dump_en: " << int(dump_en) << endl;
  SetBDRegister(core_id, toggle_id, PackWord<ToggleWord>(
        {{ToggleWord::TRAFFIC_ENABLE, traffic_en}, {ToggleWord::DUMP_ENABLE, dump_en}}), flush);
}

} // bddriver
} // pystorm<|MERGE_RESOLUTION|>--- conflicted
+++ resolved
@@ -66,21 +66,17 @@
   dec_buf_in_  = new MutexBuffer<DecInput>();
 
   // there is one dec_buf_out per upstream EP
-<<<<<<< HEAD
-  std::vector<uint8_t> up_eps = bd_pars_->GetUpEPs();
-  for(uint8_t c = 0; c < bd_pars_->NumCores; c++){
+  std::vector<uint8_t> up_eps = kBDPars_.GetUpEPs();
+  for(uint8_t c = 0; c < kBDPars_.NumCores; c++){
     dec_bufs_out_[c] = std::unordered_map<uint8_t, MutexBuffer<DecOutput> *>();
     for (auto& it : up_eps) {
       dec_bufs_out_[c].insert({it, new MutexBuffer<DecOutput>()});
     }
   }
-  dec_bufs_out_[bd_pars_->TimingRoute] = std::unordered_map<uint8_t, MutexBuffer<DecOutput> *>();
-=======
-  std::vector<uint8_t> up_eps = kBDPars_.GetUpEPs();
-
->>>>>>> 564be1d5
+  dec_bufs_out_[kBDPars_.TimingRoute] = std::unordered_map<uint8_t, MutexBuffer<DecOutput> *>();
+
   for (auto& it : up_eps) {
-    dec_bufs_out_[bd_pars_->TimingRoute].insert({it, new MutexBuffer<DecOutput>()});
+    dec_bufs_out_[kBDPars_.TimingRoute].insert({it, new MutexBuffer<DecOutput>()});
   }
 
   // initialize deserializers for upstream traffic
@@ -137,7 +133,7 @@
 
   // initalize ns vector (this is where you could change time per core)
   int ns_per_clk_def = 20;
-  for (unsigned int i = 0; i < bd_pars_->NumCores; i++) {
+  for (unsigned int i = 0; i < kBDPars_.NumCores; i++) {
     ns_per_clk_.push_back(ns_per_clk_def);
   }
 
@@ -151,12 +147,12 @@
 }
 
 Driver::~Driver() {
-  for(uint8_t c = 0; c < bd_pars_->NumCores; c++){
+  for(uint8_t c = 0; c < kBDPars_.NumCores; c++){
     for (auto& it : dec_bufs_out_[c]) {
       delete it.second;
     }
   }
-  // delete bd_pars_;
+  // delete kBDPars_;
   delete enc_buf_in_;
   delete enc_buf_out_;
   delete dec_buf_in_;
@@ -176,9 +172,9 @@
 
   // update FPGA state
   ns_per_unit_ = ns_per_unit;
-  int clks_per_unit_[bd_pars_->NumCores] = {0};
-
-  for(unsigned int i = 0; i < bd_pars_->NumCores; i++){
+  int clks_per_unit_[kBDPars_.NumCores] = {0};
+
+  for(unsigned int i = 0; i < kBDPars_.NumCores; i++){
     clks_per_unit_[i] = ns_per_unit / ns_per_clk_[i];
     BDWord unit_len_word = PackWord<FPGATMUnitLen>({{FPGATMUnitLen::UNIT_LEN, clks_per_unit_[i]}});
     SendToEP(i, bdpars::FPGARegEP::TM_UNIT_LEN, {unit_len_word});
@@ -186,7 +182,7 @@
 
   clks_per_unit_host_ = ns_per_unit / ns_per_clk_host_;
   BDWord unit_len_word_host = PackWord<FPGATMUnitLen>({{FPGATMUnitLen::UNIT_LEN, clks_per_unit_host_}});
-  SendToEP(bd_pars_->TimingRoute, bdpars::FPGARegEP::TM_UNIT_LEN, {unit_len_word_host}); // XXX core id?
+  SendToEP(kBDPars_.TimingRoute, bdpars::FPGARegEP::TM_UNIT_LEN, {unit_len_word_host}); // XXX core id?
   //cout << "setting FPGA time unit to " << ns_per_unit << " ns = " << clks_per_unit_ << " clocks per unit" << endl;
 
   // make sure that we aren't going to break the SG or SF
@@ -226,10 +222,10 @@
   uint64_t w1 = GetField(units_per_HB_word, THREEFPGAREGS::W1);
   uint64_t w2 = GetField(units_per_HB_word, THREEFPGAREGS::W2);
 
-  SendToEP(bd_pars_->TimingRoute, bdpars::FPGARegEP::TM_PC_SEND_HB_UP_EVERY0, {w0}); // XXX core id?
-  SendToEP(bd_pars_->TimingRoute, bdpars::FPGARegEP::TM_PC_SEND_HB_UP_EVERY1, {w1}); // XXX core id?
-  SendToEP(bd_pars_->TimingRoute, bdpars::FPGARegEP::TM_PC_SEND_HB_UP_EVERY2, {w2}); // XXX core id?
-  for(unsigned int i = 0; i < bd_pars_->NumCores; i++){
+  SendToEP(kBDPars_.TimingRoute, bdpars::FPGARegEP::TM_PC_SEND_HB_UP_EVERY0, {w0}); // XXX core id?
+  SendToEP(kBDPars_.TimingRoute, bdpars::FPGARegEP::TM_PC_SEND_HB_UP_EVERY1, {w1}); // XXX core id?
+  SendToEP(kBDPars_.TimingRoute, bdpars::FPGARegEP::TM_PC_SEND_HB_UP_EVERY2, {w2}); // XXX core id?
+  for(unsigned int i = 0; i < kBDPars_.NumCores; i++){
     SendToEP(i, bdpars::FPGARegEP::TM_PC_SEND_HB_UP_EVERY0, {w0}); // XXX core id?
     SendToEP(i, bdpars::FPGARegEP::TM_PC_SEND_HB_UP_EVERY1, {w1}); // XXX core id?
     SendToEP(i, bdpars::FPGARegEP::TM_PC_SEND_HB_UP_EVERY2, {w2}); // XXX core id?
@@ -268,20 +264,17 @@
   // we need to send something that will elicit an output, PAT read is the simplest
   // thing we can request
 
-<<<<<<< HEAD
-  DumpMemSend(core_id, bdpars::BDMemId::PAT, 0, 2); // we're always two outputs behind
+  // DumpMemSend(core_id, bdpars::BDMemId::PAT, 0, 2); // we're always two outputs behind
 
 
   //// XXX try using writes instead, theory is that there's input slack, not output slack
-  //for (unsigned int i = 1; i < bd_pars_->NumCores; i++) {
-=======
+  //for (unsigned int i = 1; i < kBDPars_.NumCores; i++) {
   for (unsigned int i = 0; i < kBDPars_.NumCores; i++) {
     DumpMemSend(i, bdpars::BDMemId::PAT, 0, 2); // we're always two outputs behind
   }
 
   //// XXX try using writes instead, theory is that there's input slack, not output slack
   //for (unsigned int i = 0; i < kBDPars_.NumCores; i++) {
->>>>>>> 564be1d5
   //  const std::vector<BDWord> * curr_entries = bd_state_[i].GetMem(bdpars::BDMemId::PAT);
   //  std::vector<BDWord> last_two;
   //  const unsigned int PAT_size = kBDPars_.mem_info_.at(bdpars::BDMemId::PAT).size;
@@ -299,13 +292,13 @@
 
   BDWord reset_time_1 = PackWord<FPGAResetClock>({{FPGAResetClock::RESET_STATE, 1}});
   BDWord reset_time_0 = PackWord<FPGAResetClock>({{FPGAResetClock::RESET_STATE, 0}});
-  SendToEP(bd_pars_->TimingRoute, bdpars::FPGARegEP::TM_PC_RESET_TIME, {reset_time_1, reset_time_0}); // XXX core_id?
+  SendToEP(kBDPars_.TimingRoute, bdpars::FPGARegEP::TM_PC_RESET_TIME, {reset_time_1, reset_time_0}); // XXX core_id?
 }
 
 BDTime Driver::GetFPGATime() {
   // the Decoder already decoded the times, ignore the payload and just use the last timestamp
-  std::vector<BDTime> times = RecvFromEP(bd_pars_->TimingRoute, bdpars::FPGAOutputEP::UPSTREAM_HB_MSB, 1000).second;
-  auto dont_care = RecvFromEP(bd_pars_->TimingRoute, bdpars::FPGAOutputEP::UPSTREAM_HB_LSB, 1000).second; // drain the LSBs too so the queue doesn't pile up
+  std::vector<BDTime> times = RecvFromEP(kBDPars_.TimingRoute, bdpars::FPGAOutputEP::UPSTREAM_HB_MSB, 1000).second;
+  auto dont_care = RecvFromEP(kBDPars_.TimingRoute, bdpars::FPGAOutputEP::UPSTREAM_HB_LSB, 1000).second; // drain the LSBs too so the queue doesn't pile up
   if (times.size() > 0) {
     last_time_ = times.back();
   }
@@ -374,12 +367,11 @@
   cout << "InitBD: BD reset cycle" << endl;
   ResetBD();
 
-<<<<<<< HEAD
-  for (unsigned int i = 0; i < bd_pars_->NumCores; i++) { //REPLACE (TEMP FIX)
-    cout << "InitBD: Core " << i << endl;
-=======
+// <<<<<<< HEAD
+//   for (unsigned int i = 0; i < kBDPars_.NumCores; i++) { //REPLACE (TEMP FIX)
+//     cout << "InitBD: Core " << i << endl;
+// =======
   for (unsigned int i = 0; i < kBDPars_.NumCores; i++) {
->>>>>>> 564be1d5
     // turn off traffic
     cout << "InitBD: disabling traffic flow" << endl;
     SetTagTrafficState(i, false);
@@ -432,21 +424,15 @@
 }
 
 void Driver::ClearOutputs() {
-<<<<<<< HEAD
-  std::vector<uint8_t> up_eps = bd_pars_->GetUpEPs();
-  for(uint8_t c = 0; c < bd_pars_->NumCores; c++){
+  std::vector<uint8_t> up_eps = kBDPars_.GetUpEPs();
+  for(uint8_t c = 0; c < kBDPars_.NumCores; c++){
     for (auto& it : up_eps) {
       // cout << int(c) << " " << int(it) << endl;
       if (it != 15 && it != 16){ //not an upstream HB
         dec_bufs_out_[c].at(it)->PopAll();}
       else{
-        dec_bufs_out_[bd_pars_->TimingRoute].at(it)->PopAll();}
-    }
-=======
-  std::vector<uint8_t> up_eps = kBDPars_.GetUpEPs();
-  for (auto& it : up_eps) {
-    dec_bufs_out_.at(it)->PopAll();
->>>>>>> 564be1d5
+        dec_bufs_out_[kBDPars_.TimingRoute].at(it)->PopAll();}
+    }
   }
 }
 
@@ -1108,12 +1094,7 @@
 }
 
 std::vector<BDWord> Driver::DumpMem(unsigned int core_id, bdpars::BDMemId mem_id) {
-<<<<<<< HEAD
-  unsigned int mem_size = bd_pars_->mem_info_.at(mem_id).size;
-=======
-
   unsigned int mem_size = kBDPars_.mem_info_.at(mem_id).size;
->>>>>>> 564be1d5
   return DumpMemRange(core_id, mem_id, 0, mem_size);
 
 }
