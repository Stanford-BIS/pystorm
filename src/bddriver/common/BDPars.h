#ifndef BDPARS_H
#define BDPARS_H

#include <iostream>
#include <map>
#include <unordered_map>
#include <string>
#include <vector>
#include <array>
#include <typeinfo>
#include <typeindex>
#include <algorithm>
#include <cassert>

using std::cout;
using std::endl;

//////////////////////////////////////////////
// Downstream FPGA endpoints
//////////////////////////////////////////////

/// gcc 5 doesn't support enum class as map key.
/// Using EnumClassHash as the hash to the map
/// fixes the problem.
struct EnumClassHash
{
  template <typename T>
  std::size_t operator()(T t) const
  {
    return static_cast<std::size_t>(t);
  }
};

namespace pystorm {
namespace bddriver {
namespace bdpars {

// just a handle, the enum value doesn't represent anything
enum class DnEPType {
  BD_REG,
  BD_MEM,
  BD_INPUT,
  FPGA_REG,
  FPGA_CHANNEL,
  COUNT
};

//////////////////////////////////////////////
// BD Horn endpoints
// enum value is the code value

enum class BDHornEP {
  ADC,                // 0:  ADC small/large current enable, output enable
  DAC_DIFF_G,         // 1:  DIFF_G DAC bias value
  DAC_SYN_INH,        // 2:  SYN_INH DAC bias value
  DAC_SYN_PU,         // 3:  SYN_PU DAC bias value
  DAC_UNUSED,         // 4:  UNUSED (ghost DAC)
  DAC_DIFF_R,         // 5:  DIFF_R DAC bias value
  DAC_SOMA_OFFSET,    // 6:  SOMA_OFFSET DAC bias value
  DAC_SYN_LK,         // 7:  SYN_LK DAC bias value
  DAC_SYN_DC,         // 8:  SYN_DC DAC bias value
  DAC_SYN_PD,         // 9:  SYN_PD DAC bias value
  DAC_ADC_BIAS_2,     // 10: ADC_BIAS_2 DAC bias value
  DAC_ADC_BIAS_1,     // 11: ADC_BIAS_1 DAC bias value
  DAC_SOMA_REF,       // 12: SOMA_REF DAC bias value
  DAC_SYN_EXC,        // 13: SYN_EXC DAC bias value
  DELAY_DCTFIFO,      // 14: FIFO:DCT delay line config
  DELAY_PGFIFO,       // 15: FIFO:PG delay line config
  DELAY_TAT0,         // 16: TAT 0 delay line config
  DELAY_TAT1,         // 17: TAT 1 delay line config
  DELAY_PAT,          // 18: PAT delay line config
  DELAY_MM,           // 19: MM delay line config
  DELAY_AM,           // 20: AM delay line config
  INIT_FIFO_DCT,      // 21: inserts a tag into the DCT side of the FIFO
  INIT_FIFO_HT,       // 22: trigger sets FIFO head/tail register to empty state
  NEURON_CONFIG,      // 23: programming input for neuron array tile SRAM
  NEURON_DUMP_TOGGLE, // 24: toggles data/dump traffic for neuron array output
  NEURON_INJECT,      // 25: direct spike injection to neuron array
  PROG_AMMM,          // 26: AM/MM programming/diagnostic port
  PROG_PAT,           // 27: PAT programming/diagnostic port
  PROG_TAT0,          // 28: TAT 0 programming/diagnostic port
  PROG_TAT1,          // 29: TAT 1 programming/diagnostic port
  RI,                 // 30: main tag input to FIFO
  TOGGLE_POST_FIFO0,  // 31: toggles data/dump traffic for FIFO tag class 0 output
  TOGGLE_POST_FIFO1,  // 32: toggles data/dump traffic for FIFO tag class 1 output
  TOGGLE_PRE_FIFO,    // 33: toggles data/dump traffic for FIFO input
  COUNT
};

//////////////////////////////////////////////
// FPGA Registers 
// have different sizes
// hardcoded enum is the start reg address
// code is 64 + FPGARegEPId
enum class FPGARegEP {
  SF_FILTS_USED,           // highest SpikeFilter idx in use
  SF_INCREMENT_CONSTANT0,  // SpikeFilter increment per tag
  SF_INCREMENT_CONSTANT1,  // SpikeFilter increment per tag
  SF_DECAY_CONSTANT0,      // SpikeFilter decay per time unit
  SF_DECAY_CONSTANT1,      // SpikeFilter decay per time unit
  SG_GENS_USED,            // highest SpikeGenerator idx in use
  SG_GENS_EN0,             // bitmap of enables for each SpikeGenerator
  SG_GENS_EN1,             // bitmap of enables for each SpikeGenerator
  SG_GENS_EN2,             // bitmap of enables for each SpikeGenerator
  SG_GENS_EN3,             // bitmap of enables for each SpikeGenerator
  SG_GENS_EN4,             // bitmap of enables for each SpikeGenerator
  SG_GENS_EN5,             // bitmap of enables for each SpikeGenerator
  SG_GENS_EN6,             // bitmap of enables for each SpikeGenerator
  SG_GENS_EN7,             // bitmap of enables for each SpikeGenerator
  SG_GENS_EN8,             // bitmap of enables for each SpikeGenerator
  SG_GENS_EN9,             // bitmap of enables for each SpikeGenerator
  SG_GENS_EN10,            // bitmap of enables for each SpikeGenerator
  SG_GENS_EN11,            // bitmap of enables for each SpikeGenerator
  SG_GENS_EN12,            // bitmap of enables for each SpikeGenerator
  SG_GENS_EN13,            // bitmap of enables for each SpikeGenerator
  SG_GENS_EN14,            // bitmap of enables for each SpikeGenerator
  SG_GENS_EN15,            // bitmap of enables for each SpikeGenerator
  TM_UNIT_LEN,             // FPGA time resolution, units of 10ns
  TM_PC_TIME_ELAPSED0,     // Downstream heartbeat
  TM_PC_TIME_ELAPSED1,     // Downstream heartbeat
  TM_PC_TIME_ELAPSED2,     // Downstream heartbeat
  TM_PC_SEND_HB_UP_EVERY0, // Upstream heartbeart reporting period
  TM_PC_SEND_HB_UP_EVERY1, // Upstream heartbeart reporting period
  TM_PC_SEND_HB_UP_EVERY2, // Upstream heartbeart reporting period
  TM_PC_RESET_TIME,        // reset FPGA clock
  TS_REPORT_TAGS,          // forward tags to PC
  BD_RESET,                // bit 0 is pReset, bit 1 is sReset
  NOP,                     // sending to registers 32-63 is a NOP
  COUNT
};

//////////////////////////////////////////////
// FPGA Channels 
// use deserialization, 16 bits * number of transmissions
// code is 192 + FPGAChannelEPId
enum class FPGAChannelEP { 
  SG_PROGRAM_MEM,              // SG programming packet
  COUNT
};

//////////////////////////////////////////////
// FPGA upstream endpoints
//////////////////////////////////////////////

// just a handle, the enum value doesn't represent anything
enum class UpEPType {
  BD_OUTPUT,
  FPGA_OUTPUT,
  COUNT
};

//////////////////////////////////////////////
// BD funnel leaves

// the enum value is the upstream code
enum class BDFunnelEP {
  DUMP_AM,         // AM diagnostic read output
  DUMP_MM,         // MM diagnostic read output
  DUMP_PAT,        // PAT diagnostic read output
  DUMP_POST_FIFO0, // copy of tag class 0 traffic exiting FIFO
  DUMP_POST_FIFO1, // copy of tag class 1 traffic exiting FIFO
  DUMP_PRE_FIFO,   // copy of traffic entering FIFO
  DUMP_TAT0,       // TAT 0 diagnostic read output
  DUMP_TAT1,       // TAT 1 diagnostic read output
  NRNI,            // copy of traffic exiting neuron array (id=8)
  OVFLW0,          // class 0 FIFO overflow warning        (id=9)
  OVFLW1,          // class 1 FIFO overflow warning        (id=10)
  RO_ACC,          // tag output from accumulator          (id=11)
  RO_TAT,          // tag output from TAT                  (id=12)
  INVALID,         // something unexpected                 (id=13)
  COUNT
};

//////////////////////////////////////////////
// FPGA outputs

// the enum value is the upstream code
enum class FPGAOutputEP {
  SF_OUTPUT       = 14,  // SpikeFilter outputs
  UPSTREAM_HB_LSB = 15,  // Upstream report of FPGA clock
  UPSTREAM_HB_MSB = 16,  // Upstream report of FPGA clock
  NOP             = 64,  // NOP, inserted to pad output pipe
  DS_QUEUE_CT     = 65,  // first word of each block sent upstream
  COUNT           = 5    // XXX hardcoded, be careful
};

//////////////////////////////////////////////
// Misc identifiers
//////////////////////////////////////////////

//////////////////////////////////////////////
// Memory info
// memories have elaborate driver calls that are supported by this info

// just a handle, the enum value doesn't represent anything
enum class BDMemId {
  AM,
  MM,
  TAT0,
  TAT1,
  PAT,
  FIFO_DCT,
  FIFO_PG,
  COUNT
};

struct MemInfo {
  unsigned int size;
  BDHornEP prog_leaf;
  BDFunnelEP dump_leaf;
  BDHornEP delay_reg;
};

struct DACInfo {
  static constexpr float DAC_UNIT_CURRENT = 1e-12;
  static constexpr unsigned int DAC_MAX_COUNT = 1024;
  unsigned int scaling;
  unsigned int default_count;
};

//////////////////////////////////////////////
/// Neuron configuration options
enum class ConfigSomaID {
  GAIN_0,
  GAIN_1,
  OFFSET_0,
  OFFSET_1,
  ENABLE,
  SUBTRACT_OFFSET
};

enum class ConfigSynapseID {
  SYN_DISABLE,
  ADC_DISABLE
};

enum class SomaStatusId { DISABLED, ENABLED };

enum class SomaGainId { ONE_FOURTH, ONE_THIRD, ONE_HALF, ONE };

enum class SomaOffsetSignId { POSITIVE, NEGATIVE };

enum class SomaOffsetMultiplierId { ZERO, ONE, TWO, THREE };

enum class SynapseStatusId { ENABLED, DISABLED };

enum class DiffusorCutStatusId { CLOSE, OPEN };

enum class DiffusorCutLocationId { NORTH_LEFT, NORTH_RIGHT, WEST_TOP, WEST_BOTTOM };

/// BDPars holds all the nitty-gritty information about the BD hardware's parameters.
///
/// BDPars contains several array data members containing structs, keyed by enums.
/// The enums refer to particular hardware elements or concepts, such as the name of a memory,
/// register, or a particular type of programming word.
/// BDPars is fully public, but Driver only has a const reference.

class BDPars {

 public:
  // misc constants
<<<<<<< HEAD
  const unsigned int NumCores               = 2;
  const unsigned int TimingRoute            = 31;
  const unsigned int DnEPFPGARegOffset      = 64;
  const unsigned int DnEPFPGANumReg         = 33; // including NOP reg
  const unsigned int DnEPFPGAChannelOffset  = 112;
  const unsigned int DnEPFPGANumChan        = 2;
  
  const unsigned int DnEPFPGABitsPerReg     = 16;
  const unsigned int DnEPFPGABitsPerChannel = 16;

  const unsigned int DnWordsPerFrame        = 256; // FPGAIO words per USB frame XXX same as OKComm's WRITE_SIZE*4, should get from here
  const unsigned int DnTimeUnitsPerHB       = 1; // Send FPGA downstream heartbeat every <this many time units>
=======
  static constexpr unsigned int NumNeurons             = 4096;
  static constexpr unsigned int NumSynapses            = 1024;
  static constexpr unsigned int NumCores               = 1;
  static constexpr unsigned int DnEPFPGARegOffset      = 128;
  static constexpr unsigned int DnEPFPGANumReg         = 64;
  static constexpr unsigned int DnEPFPGAChannelOffset  = 192;
  static constexpr unsigned int DnEPFPGANumChan        = 2;
  static constexpr unsigned int DnEPFPGABitsPerReg     = 16;
  static constexpr unsigned int DnEPFPGABitsPerChannel = 16;
  static constexpr unsigned int DnWordsPerFrame        = 256; // FPGAIO words per USB frame XXX same as OKComm's WRITE_SIZE*4, should get from here
  static constexpr unsigned int DnTimeUnitsPerHB       = 1; // Send FPGA downstream heartbeat every <this many time units>
>>>>>>> 564be1d5

  // downstream endpoint info
  std::unordered_map<uint8_t , unsigned int> Dn_EP_size_;

  // upstream endpoint info
  std::unordered_map<uint8_t , unsigned int> Up_EP_size_;

  // memory info
  std::unordered_map<BDMemId, MemInfo, EnumClassHash> mem_info_;
  
  // DAC info
  std::unordered_map<BDHornEP, DACInfo, EnumClassHash> dac_info_;
  unsigned int GetDACDefaultCount(BDHornEP signal_id) { return dac_info_.at(signal_id).default_count; };

  // maps for AER address translation
  std::array<unsigned int, 4096> soma_xy_to_aer_;
  std::array<unsigned int, 4096> soma_aer_to_xy_;
  std::array<unsigned int, 1024> syn_xy_to_aer_;
  std::array<unsigned int, 1024> syn_aer_to_xy_;
  std::array<unsigned int, 256> mem_xy_to_aer_;
  std::array<unsigned int, 256> mem_aer_to_xy_;
  
  ////////////////////////////////////////////////////////////////////////////
  // AER Address <-> Y,X mapping static member fns
  ////////////////////////////////////////////////////////////////////////////
  /// Given flat xy_addr (addr scan along x then y) config memory (16-neuron tile) address, get AER address
  unsigned int GetMemAERAddr(unsigned int xy_addr) const { return mem_xy_to_aer_.at(xy_addr); }
  /// Given x, y config memory (16-neuron tile) address, get AER address
  unsigned int GetMemAERAddr(unsigned int x, unsigned int y) const { return GetMemAERAddr(y*16 + x); }
  /// Given flat xy_addr (addr scan along x then y) synapse address, get AER address
  unsigned int GetSynAERAddr(unsigned int xy_addr) const { return syn_xy_to_aer_.at(xy_addr); }
  /// Given x, y synapse address, get AER address
  unsigned int GetSynAERAddr(unsigned int x, unsigned int y) const { return GetSynAERAddr(y*32 + x); }
  /// Given flat xy_addr soma address, get AER address
  unsigned int GetSomaAERAddr(unsigned int xy_addr) const { return soma_xy_to_aer_.at(xy_addr); }
  /// Given x, y soma address, get AER address
  unsigned int GetSomaAERAddr(unsigned int x, unsigned int y) const { return GetSomaAERAddr(y*64 + x); }
  /// Given AER synapse address, get flat xy_addr (addr scan along x then y)
  unsigned int GetSomaXYAddr(unsigned int aer_addr) const { return soma_aer_to_xy_.at(aer_addr); }

  /// Utility function to process spikes a little more quickly
  std::vector<unsigned int> GetSomaXYAddrs(const std::vector<unsigned int>& aer_addrs) const {
    std::vector<unsigned int> to_return(aer_addrs.size());;
    for (unsigned int i = 0; i < aer_addrs.size(); i++) {
      unsigned int addr = aer_addrs[i];
      if (addr < 4096) {
        to_return[i] = soma_aer_to_xy_.at(addr);
      } else {
        cout << "WARNING: supplied bad AER addr to GetSomaXYAddrs: " << addr << endl;
      }
    }
    return to_return;
  }

  ///////////////////////////////
  // Neuron config stuff

  /// Config memory map
  /// Soma configuration bits for 16 Somas in a tile.
  static std::unordered_map<ConfigSomaID, std::vector<unsigned int>> config_soma_mem_;

  /// Synapse configuration bits for 4 Synapses in a tile.
  static std::unordered_map<ConfigSynapseID, std::vector<unsigned int>> config_synapse_mem_;

  /// Diffusor cut 'enable' memory config.
  /// Setting 1 cuts the diffusor at the location.
  static std::unordered_map<DiffusorCutLocationId, std::vector<unsigned int>> config_diff_cut_mem_;

  BDPars();

  // functions for info derived from other pars

  // downstream ep enums -> ep codes (FPGA addresses)
  inline uint8_t DnEPCodeFor(BDHornEP ep)      const { return static_cast<uint8_t>(ep); }
  inline uint8_t DnEPCodeFor(FPGARegEP ep)     const { return static_cast<uint8_t>(ep) + DnEPFPGARegOffset; }
  inline uint8_t DnEPCodeFor(FPGAChannelEP ep) const { return static_cast<uint8_t>(ep) + DnEPFPGAChannelOffset; }

  // up stream ep enums -> ep codes (FPGA addresses)
  inline uint8_t UpEPCodeFor(BDFunnelEP ep)   const { return static_cast<uint8_t>(ep); }
  inline uint8_t UpEPCodeFor(FPGAOutputEP ep) const { return static_cast<uint8_t>(ep); }

  // downstream ep code -> ep type
  inline bool DnEPCodeIsBDHornEP(uint8_t ep)      const { return ep < DnEPFPGARegOffset; }
  inline bool DnEPCodeIsFPGARegEP(uint8_t ep)     const { return ep >= DnEPFPGARegOffset && ep < DnEPFPGAChannelOffset; }
  inline bool DnEPCodeIsFPGAChannelEP(uint8_t ep) const { return ep >= DnEPFPGAChannelOffset; }

  // upstream ep code -> ep type
  inline bool UpEPCodeIsBDFunnelEP(uint8_t ep)   const { return Up_EP_size_.count(ep) > 0 &&  ep < static_cast<uint8_t>(BDFunnelEP::COUNT); }
  inline bool UpEPCodeIsFPGAOutputEP(uint8_t ep) const { return Up_EP_size_.count(ep) > 0 &&  ep >= static_cast<uint8_t>(BDFunnelEP::COUNT); }

  // get used up ep codes
  std::vector<uint8_t> GetUpEPs() const {
    std::vector<uint8_t> codes;
    for (auto& it : Up_EP_size_) {
      codes.push_back(it.first);
    }
    return codes;
  }

  // BDHornEP -> BD sub-type
  // XXX NOTE : this is only used by the model to aid parsing traffic
  bool BDHornEPIsInputStream(BDHornEP ep) const {
    const std::vector<BDHornEP> streams = {
      BDHornEP::NEURON_CONFIG, 
      BDHornEP::NEURON_INJECT, 
      BDHornEP::INIT_FIFO_DCT,
      BDHornEP::INIT_FIFO_HT,
      BDHornEP::RI};
    bool found = std::find(streams.begin(), streams.end(), ep) != streams.end();
    return found;
  }

  bool BDHornEPIsMem(BDHornEP ep) const {
    const std::vector<BDHornEP> mems = {
      BDHornEP::PROG_AMMM, 
      BDHornEP::PROG_PAT, 
      BDHornEP::PROG_TAT0, 
      BDHornEP::PROG_TAT1};
    bool found = std::find(mems.begin(), mems.end(), ep) != mems.end();
    return found;
  }
  
  bool BDHornEPIsReg(BDHornEP ep) const {
    // if it's not an input stream and it's not a memory, it's a reg
    return !BDHornEPIsMem(ep) && !BDHornEPIsInputStream(ep);
  }
  
  std::vector<BDHornEP> GetBDRegs() const {
    std::vector<BDHornEP> retval;
    for (auto& it : Dn_EP_size_) {
      uint8_t code = it.first;
      if (DnEPCodeIsBDHornEP(code)) {
        BDHornEP ep = static_cast<BDHornEP>(code);
        if (BDHornEPIsReg(ep)) {
          retval.push_back(ep);
        }
      }
    }
    return retval;
  }

  inline FPGARegEP GenIdxToSG_GENS_EN(unsigned int gen_idx) const {
    return static_cast<FPGARegEP>(static_cast<unsigned int>(FPGARegEP::SG_GENS_EN0) + gen_idx / 16);
  }

  // D is binary tree depth, not 4-ary tree depth, must be even
  template <int D>
  void InitAERToXY(std::array<unsigned int, (1<<D)> &aer_to_xy, std::array<unsigned int, (1<<D)> &xy_to_aer);
};


} // bdpars
} // bddriver
} // pystorm

#endif<|MERGE_RESOLUTION|>--- conflicted
+++ resolved
@@ -259,33 +259,19 @@
 
  public:
   // misc constants
-<<<<<<< HEAD
-  const unsigned int NumCores               = 2;
-  const unsigned int TimingRoute            = 31;
-  const unsigned int DnEPFPGARegOffset      = 64;
-  const unsigned int DnEPFPGANumReg         = 33; // including NOP reg
-  const unsigned int DnEPFPGAChannelOffset  = 112;
-  const unsigned int DnEPFPGANumChan        = 2;
-  
-  const unsigned int DnEPFPGABitsPerReg     = 16;
-  const unsigned int DnEPFPGABitsPerChannel = 16;
-
-  const unsigned int DnWordsPerFrame        = 256; // FPGAIO words per USB frame XXX same as OKComm's WRITE_SIZE*4, should get from here
-  const unsigned int DnTimeUnitsPerHB       = 1; // Send FPGA downstream heartbeat every <this many time units>
-=======
   static constexpr unsigned int NumNeurons             = 4096;
   static constexpr unsigned int NumSynapses            = 1024;
-  static constexpr unsigned int NumCores               = 1;
-  static constexpr unsigned int DnEPFPGARegOffset      = 128;
-  static constexpr unsigned int DnEPFPGANumReg         = 64;
-  static constexpr unsigned int DnEPFPGAChannelOffset  = 192;
+  static constexpr unsigned int NumCores               = 2;
+  static constexpr unsigned int TimingRoute            = 31;
+  static constexpr unsigned int DnEPFPGARegOffset      = 128; //was 64
+  static constexpr unsigned int DnEPFPGANumReg         = 64; //was 33
+  static constexpr unsigned int DnEPFPGAChannelOffset  = 192; //was 112
   static constexpr unsigned int DnEPFPGANumChan        = 2;
   static constexpr unsigned int DnEPFPGABitsPerReg     = 16;
   static constexpr unsigned int DnEPFPGABitsPerChannel = 16;
   static constexpr unsigned int DnWordsPerFrame        = 256; // FPGAIO words per USB frame XXX same as OKComm's WRITE_SIZE*4, should get from here
   static constexpr unsigned int DnTimeUnitsPerHB       = 1; // Send FPGA downstream heartbeat every <this many time units>
->>>>>>> 564be1d5
-
+  
   // downstream endpoint info
   std::unordered_map<uint8_t , unsigned int> Dn_EP_size_;
 
