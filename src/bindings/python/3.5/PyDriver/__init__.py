<<<<<<< HEAD
from . _PyDriver import pystorm as pystorm

=======
from . _PyDriver import pystorm as _pystorm
>>>>>>> a19b003e
from yaml import load, dump
try:
    from yaml import CLoader as Loader, CDumper as Dumper
except ImportError:
    from yaml import Loader, Dumper
bddriver = _pystorm.bddriver

__Driver__ = bddriver.Driver
BDHornEP = bddriver.bdpars.BDHornEP
ConfigSomaID = bddriver.bdpars.ConfigSomaID
ConfigSynapseID = bddriver.bdpars.ConfigSynapseID
SomaStatusId = bddriver.bdpars.SomaStatusId
SomaGainId = bddriver.bdpars.SomaGainId
SomaOffsetSignId = bddriver.bdpars.SomaOffsetSignId
SomaOffsetMultiplierId = bddriver.bdpars.SomaOffsetMultiplierId
SynapseStatusId = bddriver.bdpars.SynapseStatusId
DiffusorCutStatusId = bddriver.bdpars.DiffusorCutStatusId
DiffusorCutLocationId = bddriver.bdpars.DiffusorCutLocationId

DAC_LIST = [
    BDHornEP.DAC_DIFF_G,
    BDHornEP.DAC_SYN_INH,
    BDHornEP.DAC_SYN_PU,
    BDHornEP.DAC_DIFF_R,
    BDHornEP.DAC_SOMA_OFFSET,
    BDHornEP.DAC_SYN_LK,
    BDHornEP.DAC_SYN_DC,
    BDHornEP.DAC_SYN_PD,
    BDHornEP.DAC_ADC_BIAS_2,
    BDHornEP.DAC_ADC_BIAS_1,
    BDHornEP.DAC_SOMA_REF,
    BDHornEP.DAC_SYN_EXC,
]

class Driver(__Driver__):
    """
    Add some extra helper functions to vanilla Driver
    """
    dac_current_range = dict()
    dac_current_values = dict()
    def __init__(self):
        super().__init__()
        for _dacid in DAC_LIST:
            _unit_current = self.GetDACUnitCurrent(_dacid)
            self.dac_current_range[_dacid] = (_unit_current, _unit_current * 1024.)
            self.dac_current_values[_dacid] = (_unit_current * (idx + 1) for idx in range(1024))

    def SaveToYAML(self, file_name, type):
        """
        Save BD state to a YAML file.

        `type` is one of 'DAC', 'Soma', 'Synapse' or 'Diffusor'
        """
        _dfunc = {
            'Soma': self.GetSomaConfigMem,
            'Synapse': self.GetSynapseConfigMem,
            'Diffusor': self.GetDiffusorConfigMem
        }

        with open(file_name, 'w') as FO:
            dump(_dfunc[type](), stream=FO, Dumper=Dumper)

    def LoadFromYAML(self, file_name, type):
        """
        Load BD state from a YAML file

        `type` is one of 'DAC', 'Soma', 'Synapse' or 'Diffusor'
        """
        _config = None
        with open(file_name, 'r') as FI:
            _config = load(FI, Loader=Loader)
        return _config<|MERGE_RESOLUTION|>--- conflicted
+++ resolved
@@ -1,9 +1,4 @@
-<<<<<<< HEAD
-from . _PyDriver import pystorm as pystorm
-
-=======
 from . _PyDriver import pystorm as _pystorm
->>>>>>> a19b003e
 from yaml import load, dump
 try:
     from yaml import CLoader as Loader, CDumper as Dumper
