--- conflicted
+++ resolved
@@ -11,11 +11,7 @@
   parameter Nglobal = 8,
   parameter Ntag = 11,
   parameter Nct = 9,
-<<<<<<< HEAD
-  parameter GO_HOME_rt = -32) (
-=======
   parameter GO_HOME_rt = 255) (
->>>>>>> f7d42f3c
 
   TagCtChannel tag_out,
   GlobalTagCtChannel global_tag_out,
