`include "../lib/Channel.svh"
`include "../lib/ChannelUtil.svh"
`include "../lib/Interfaces.svh"
`include "BDEncoder.sv"
`include "BDSerializer.sv"
`include "BDTagSplit.sv"
`include "PCMapper.sv"
`include "PCParser.sv"
`include "SpikeGeneratorArray.sv"
`include "BDDecoder.sv"
`include "BDTagMerge.sv"
`include "FPGASerializer.sv"
`include "PCPacker.sv"
`include "SpikeFilterArray.sv"
`include "TimeMgr.sv"
`include "GlobalTagParser.sv"

module Core #(
  // common parameters (in/out names relative to FPGA)
  parameter NPCcode = 7,
  parameter NPCdata = 20,
  parameter NPCroute = 8, // longer than OKIfc takes, longest route possible from BD
  parameter NPCout = NPCcode + NPCdata + NPCroute,
  parameter NPCin = NPCcode + NPCdata,

  // parameters for SpikeFilterArray
  parameter N_SF_filts = 10,
  parameter N_SF_state = 27,
  parameter N_SF_ct = 10,

  // parameters for SpikeGeneratorArray
  parameter N_SG_gens = 8,
  parameter N_SG_period = 16,

  // parameters for TimeMgr
  parameter N_TM_time = 48,
  parameter N_TM_unit = 16,

  parameter logic [NPCroute-1:0] GO_HOME_rt = -32)
(
  // PC-side
  Channel PC_out,
  Channel PC_in,

  // BD-side
  Channel BD_out,
  Channel BD_in,

  output logic pReset, 
  output logic sReset,

  input adc0,
  input adc1,

  input clk, reset);

// local parameters, unmodifiable without changing submodules

// common parameters (in/out names relative to FPGA)
localparam Ntag = 11;
localparam Nct = 9;
localparam Nglobal = 8;

localparam NBDdata_in = 34;
localparam NBDdata_out = 21;

// PCParser/configurator parameters
localparam Nconf = 16;
localparam Nreg = 33;
localparam Nchan = 2;

// SpikeGenerator additional params
localparam N_SG_tag = Ntag;
localparam N_SG_ct = Nct;

// FIFO depth
localparam FIFOdepth = 4;

<<<<<<< HEAD
=======
//GO_HOME route
localparam GO_HOME_rt = 255;

>>>>>>> f7d42f3c
// **THIS NEEDS TO BE EDITED TO ADD GLOBAL ROUTE STUFF**
//
// Core includes all the components that are agnostic to both BD handshaking
// and the IO mechanism (e.g. Opal Kelly USB host module or USB IP core).
//
// Arrows for Channels, lines for plain registers.
// 
//                   +----------+                                                       
//          ||||||   |          |                                                           BDTagMerge_out
// PC_in ---|FIFO|-->| PCParser |          PCParser_BD_data_out                  +-----------+  v   +-----------+     
//  27b     ||||||   |          |------------------------------------------------|           |  v   |           |     ||||||    
//                   +----------+                                  ||||||        |BDTagMerge |------| BDEncoder |-----|FIFO|--> BD_out
//                     | | |                                  +----|FIFO|------->|           |      |           |     ||||||   22b 
//                +----+ | | conf_channel                     |    ||||||        +-----------+      +-----------+                 
//                |      | | conf_regs,                       |                                                                   
//                |      | V          +-----------------------|---------------------------------------------------------------> pReset, sReset
//                |  +----------+     |                       |                                   BD_conf       
//                |  |          |-----+    +----------+       |                                                               
//                |  | PCMapper |--------->|          |-------+                                             
//                |  |          |----------| SpikeGen.|    SG_tags_out                                                     
//                |  +----------+    ^     |          |                                                          
//       stall_dn |      | | |    SG_conf, +----------+                                                                   
//                |      | | |    SG_program_mem |                                                               
//                |      | | |                   |                                                               
//                |      | | +-------------------|-------------------------------------------+                   
//                |      | |                     |                                           |                   
//                |      | | TM_conf             |                                           |                   
//                |      | |   +-----------+     |                                           |                   
//                |      | +---|           |     |                                           |                  
//                |      |     |  TimeMgr  |-----+  time_unit_pulse                          |               
//                +------|-----|           |     |                                           |                   
//                       |     +-----------+     |                                           |               
//                       |          |            |                                           |           
//                       |          |            |                                           |       
//               SF_conf |          |      +----------+                                      |       
//                       |          |      |          |                                      |       
//                       +----------|------|SpikeFilt.|                                      |       
//                                  | +----|          |                              TS_conf |       
//                                  | |    +----------+                                      |       
//                send_HB_pulse_up, | | SF_tags_ ^                                           |       
//                    time_elapsed  | | out      |                                           |   
//                                  | V          |                                           |             
//                             +----------+      |                                           |             
//                             |          |      |                                           |             
//                             | FPGASer. |      |                                           |             
//                             |          |      |                                           |                          X <------ ADC
//                             +----------+      |                                           |             
//               FPGASerializer_out |            |                                           |                    
//                                  |            |                                           |          BDDecoder_out
//                   +----------+   |            |   ||||||     BDTagSplit_out_tags    +-----------+           v  +-----------+ 
//           ||||||  |          |<--+            +---|FIFO|----------------------------|           |   ||||||  v  |           |   ||||||
// PC_out <--|FIFO|--| PCPacker |                    ||||||          +----------+      |BDTagSplit |<--|FIFO|-----| BDDecoder |<--|FIFO|-- BD_in
//  32b      ||||||  |          |<--+                                |          |<-----|           |   ||||||     |           |   ||||||    34b
//                   +----------+   |                                |  BDSer.  |   ^  +-----------+              +-----------+  
//                                  +--------------------------------|          |   ^                    
//                                               BDSerializer_out    +----------+  BDTagSplit_  
//                                                                                 out_other  
//


/////////////////////////////////////////////
// PCMapper signals, FPGA config data

// IO FIFO signals
Channel #(NPCin) PC_in_post_FIFO();
Channel #(NBDdata_out) BD_out_pre_FIFO();
Channel #(NPCout) PC_out_pre_FIFO();
Channel #(NBDdata_in) BD_in_post_FIFO();

// between PCParser and mapper
logic [Nreg-1:0][Nconf-1:0] conf_regs;
logic [Nreg-1:0][Nconf-1:0] conf_reg_reset_vals;
ChannelArray #(Nconf, Nchan) conf_channels(); 

// PCMapper outputs, internal config data
// conf registers 
SpikeFilterConf #(N_SF_filts, N_SF_state) SF_conf();
SpikeGeneratorConf #(N_SG_gens) SG_conf();
TimeMgrConf #(N_TM_unit, N_TM_time) TM_conf();
TagSplitConf TS_conf();
BDIOConf BD_conf();
// conf channels
SpikeGeneratorProgChannel #(N_SG_gens, N_SG_period, N_SG_tag) SG_program_mem();

// time-related signals
logic time_unit_pulse;
logic send_HB_up_pulse;
logic stall_dn;
logic [N_TM_time-1:0] time_elapsed;

// data channels: PC -> BD
UnencodedBDWordChannel #(.NPCdata(NPCdata)) PCParser_BD_data_out();
TagCtChannel #(Ntag, Nct) SG_tags_out();
TagCtChannel #(Ntag, Nct) SG_tags_out_post_FIFO();
UnencodedBDWordChannel #(.NPCdata(NPCdata)) BDTagMerge_out();

// data channels: BD -> PC
DecodedBDWordChannel BDDecoder_out();
DecodedBDWordChannel BDDecoder_out_post_FIFO();
DecodedBDWordChannel BDTagSplit_out_other();
GlobalTagCtChannel  #(Nglobal, Ntag, Nct) BDTagSplit_out_global();
TagCtChannel #(Ntag, Nct) BDTagSplit_out_tags();
TagCtChannel #(Ntag, Nct) BDTagSplit_out_tags_post_FIFO();
SpikeFilterOutputChannel SF_tags_out();
SerializedPCWordChannel BDSerializer_out();
SerializedPCWordChannel FPGASerializer_out();
SerializedPCWordChannelwithRoute Global_tag_parser_out();

/////////////////////////////////////////////
// reset
assign pReset = BD_conf.pReset;
assign sReset = BD_conf.sReset;

/////////////////////////////////////////////
// IO FIFOs
ChannelFIFO #(.D(FIFOdepth), .N(NPCin))       PC_in_FIFO (PC_in_post_FIFO, PC_in,           clk, reset);
ChannelFIFO #(.D(FIFOdepth), .N(NPCout))      PC_out_FIFO(PC_out,          PC_out_pre_FIFO, clk, reset);
ChannelFIFO #(.D(FIFOdepth), .N(NBDdata_out)) BD_out_FIFO(BD_out,          BD_out_pre_FIFO, clk, reset);
ChannelFIFO #(.D(FIFOdepth), .N(NBDdata_in))  BD_in_FIFO (BD_in_post_FIFO, BD_in,           clk, reset);

/////////////////////////////////////////////
// Config/FPGA state modules

PCParser #(
  .NPCin(NPCin),
  .Nconf(Nconf),
  .Nreg(Nreg),
  .Nchan(Nchan)) 
PC_parser(
  conf_regs,
  conf_channels,
  PCParser_BD_data_out,
  PC_in_post_FIFO,
  conf_reg_reset_vals,
  stall_dn,
  clk, reset);

// PCMapper
PCMapper #(
  .Nconf(Nconf),
  .Nreg(Nreg),
  .Nchan(Nchan),
  .N_SF_filts(N_SF_filts),
  .N_SF_state(N_SF_state),
  .N_SF_ct(N_SF_ct),
  .N_SG_gens(N_SG_gens),
  .N_SG_period(N_SG_period),
  .N_SG_tag(N_SG_tag),
  .N_TM_time(N_TM_time),
  .N_TM_unit(N_TM_unit))
PC_mapper(
  conf_reg_reset_vals,
  SF_conf,
  SG_program_mem,
  SG_conf,
  TM_conf,
  TS_conf,
  BD_conf,
  conf_regs,
  conf_channels,
  clk, reset);

// TimeMgr
TimeMgr #(
  .Nunit(N_TM_unit),
  .Ntime(N_TM_time))
time_mgr(
  time_unit_pulse,
  send_HB_up_pulse,
  time_elapsed,
  stall_dn,
  TM_conf,
  clk, reset);

/////////////////////////////////////////////
// PC -> BD datapath

// SpikeGenerator
SpikeGeneratorArray #(
  .Ngens(N_SG_gens),
  .Nperiod(N_SG_period),
  .Ntag(N_SG_tag),
  .Nct(N_SG_ct))
SG_array(
  SG_tags_out,
  time_unit_pulse,
  SG_conf,
  SG_program_mem,
  clk, reset);

// FIFO
Channel #(.N(Ntag + Nct)) SG_tags_out_flat();
assign SG_tags_out_flat.d = {SG_tags_out.tag, SG_tags_out.ct};
assign SG_tags_out_flat.v = SG_tags_out.v;
assign SG_tags_out.a = SG_tags_out_flat.a;

Channel #(.N(Ntag + Nct)) SG_tags_out_post_FIFO_flat();
assign {SG_tags_out_post_FIFO.tag, SG_tags_out_post_FIFO.ct} = SG_tags_out_post_FIFO_flat.d;
assign SG_tags_out_post_FIFO.v = SG_tags_out_post_FIFO_flat.v;
assign SG_tags_out_post_FIFO_flat.a = SG_tags_out_post_FIFO.a;

ChannelFIFO #(.D(FIFOdepth), .N(Ntag + Nct)) SG_tags_out_FIFO(SG_tags_out_post_FIFO_flat, SG_tags_out_flat, clk, reset);

// PCParser/SG merge
BDTagMerge tag_merge(
  BDTagMerge_out,
  PCParser_BD_data_out,
  SG_tags_out_post_FIFO,
  clk, reset);

// BDEncoder
BDEncoder BD_encoder(
  BD_out_pre_FIFO,
  BDTagMerge_out,
  clk, reset);

/////////////////////////////////////////////
// BD -> PC datapath

// BDDecoder
BDDecoder BD_decoder(
  BDDecoder_out, 
  BD_in_post_FIFO,
  clk, reset);

// FIFO
Channel #(42) BDDecoder_out_flat();
Channel #(42) BDDecoder_out_post_FIFO_flat();
assign BDDecoder_out_flat.v = BDDecoder_out.v;
assign BDDecoder_out_flat.d = {BDDecoder_out.leaf_code, BDDecoder_out.payload};
assign BDDecoder_out.a = BDDecoder_out_flat.a;
ChannelFIFO #(.D(FIFOdepth), .N(42)) BDDecoder_out_FIFO(BDDecoder_out_post_FIFO_flat, BDDecoder_out_flat, clk, reset);
assign BDDecoder_out_post_FIFO.v = BDDecoder_out_post_FIFO_flat.v;
assign {BDDecoder_out_post_FIFO.leaf_code, BDDecoder_out_post_FIFO.payload} = BDDecoder_out_post_FIFO_flat.d;
assign BDDecoder_out_post_FIFO_flat.a = BDDecoder_out_post_FIFO.a;

// BDTagSplit
BDTagSplit #(
  NBDdata_in, 
  Nglobal,
  Ntag, 
  Nct) 
BD_tag_split(
  BDTagSplit_out_tags,
  BDTagSplit_out_global,
  BDTagSplit_out_other,
  BDDecoder_out_post_FIFO,
  TS_conf,
  clk, reset);

// BDSerializer
BDSerializer BD_serializer(
  BDSerializer_out,
  BDTagSplit_out_other,
  clk, reset);

// GlobalTagParser
GlobalTagParser #(
  .NPCcode(NPCcode),
  .NPCdata(NPCdata),
  .NPCroute(NPCroute))
Global_tag_parser(
  BDTagSplit_out_global,
  Global_tag_parser_out,
  clk, reset);

// FIFO
Channel #(.N(Ntag + Nct)) BDTagSplit_out_tags_flat();
assign BDTagSplit_out_tags_flat.d = {BDTagSplit_out_tags.tag, BDTagSplit_out_tags.ct};
assign BDTagSplit_out_tags_flat.v = BDTagSplit_out_tags.v;
assign BDTagSplit_out_tags.a = BDTagSplit_out_tags_flat.a;

Channel #(.N(Ntag + Nct)) BDTagSplit_out_tags_post_FIFO_flat();
assign {BDTagSplit_out_tags_post_FIFO.tag, BDTagSplit_out_tags_post_FIFO.ct} = BDTagSplit_out_tags_post_FIFO_flat.d;
assign BDTagSplit_out_tags_post_FIFO.v = BDTagSplit_out_tags_post_FIFO_flat.v;
assign BDTagSplit_out_tags_post_FIFO_flat.a = BDTagSplit_out_tags_post_FIFO.a;

ChannelFIFO #(.D(FIFOdepth), .N(Ntag + Nct)) BDTagSplit_out_FIFO(BDTagSplit_out_tags_post_FIFO_flat, BDTagSplit_out_tags_flat, clk, reset);

// SpikeFilter
SpikeFilterArray #(
  .Nfilts(N_SF_filts),
  .Nstate(N_SF_state),
  .Nct(N_SF_ct))
SF_array(
  SF_tags_out,
  BDTagSplit_out_tags_post_FIFO,
  send_HB_up_pulse,
  SF_conf,
  clk, reset);

// FPGASerializer
FPGASerializer #(
  .NPCcode(NPCcode),
  .NPCdata(NPCdata),
  .Ntime_full(N_TM_time),
  .N_SF_filts(N_SF_filts),
  .N_SF_state(N_SF_state)) 
FPGA_serializer(
  FPGASerializer_out,
  0,//removed hb up pulses
  time_elapsed,
  SF_tags_out,
  clk, reset);

// PCPacker
PCPacker #(
  .NPCcode(NPCcode),
  .NPCdata(NPCdata),
  .NPCroute(NPCroute))
PC_packer(
  PC_out_pre_FIFO,
  BDSerializer_out,
  FPGASerializer_out,
  Global_tag_parser_out,
  clk, reset);

endmodule<|MERGE_RESOLUTION|>--- conflicted
+++ resolved
@@ -76,12 +76,9 @@
 // FIFO depth
 localparam FIFOdepth = 4;
 
-<<<<<<< HEAD
-=======
 //GO_HOME route
 localparam GO_HOME_rt = 255;
 
->>>>>>> f7d42f3c
 // **THIS NEEDS TO BE EDITED TO ADD GLOBAL ROUTE STUFF**
 //
 // Core includes all the components that are agnostic to both BD handshaking
