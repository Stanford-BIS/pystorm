--- conflicted
+++ resolved
@@ -4,11 +4,7 @@
 #include <vector>
 #include <mutex>
 #include <condition_variable>
-#include <iostream>
 #include <chrono> // duration, for wait_for
-
-using std::cout;
-using std::endl;
 
 
 namespace pystorm {
@@ -42,7 +38,6 @@
 bool MutexBuffer<T>::HasRoomFor(unsigned int size)
 {
   bool has_room = size <= capacity_ - count_;
-  //cout << "seeing if there's room: " << has_room << endl;
   return has_room;
 }
 
@@ -50,7 +45,6 @@
 template<class T>
 bool MutexBuffer<T>::WaitForHasAtLeast(std::unique_lock<std::mutex> * lock, unsigned int try_for_us, unsigned int multiple)
 {
-<<<<<<< HEAD
   assert(multiple != 0);
   // wait for the queue to have something to output
   // if try_for_us == 0, wait until notified
@@ -64,9 +58,6 @@
           std::chrono::duration<unsigned int, std::micro>(try_for_us),
           [this, multiple]{ return HasAtLeast(multiple); }
       );
-=======
-  assert(input_len <= capacity_ && "trying to insert a vector longer than queue capacity"); // _capacity is TS
->>>>>>> a26c8803
 
       if (!success) {
         return false;
@@ -79,6 +70,8 @@
 template<class T>
 bool MutexBuffer<T>::WaitForHasRoomFor(std::unique_lock<std::mutex> * lock, unsigned int input_len, unsigned int try_for_us)
 {
+  assert(input_len <= capacity_ && "trying to insert a vector longer than queue capacity"); // _capacity is TS
+
   // wait for the queue to have enough room for the input
   // if <try_for_us> == 0, then wait until notified without timeout
   if (!HasRoomFor(input_len)) { 
@@ -151,8 +144,6 @@
 // block until <input_len> elements at <input> are successfully pushed or <try_for_us> us have expired
 // returns true if push suceeded, false if push failed
 {
-  assert(input_len < capacity_ && "trying to insert a vector longer than queue capacity"); // _capacity is TS
-
   std::unique_lock<std::mutex> back_lock(back_lock_); // have to wait if someone else is doing BackFront()
 
   // we currently have the lock, but if there isn't room to push, we need to wait
@@ -230,11 +221,7 @@
 std::vector<T> MutexBuffer<T>::PopVect(unsigned int max_to_pop, unsigned int try_for_us, unsigned int multiple)
 {
   std::vector<T> output;
-<<<<<<< HEAD
   output.resize(max_to_pop); // can't just reserve, vector is lazy, size down after though
-=======
-  output.resize(max_to_pop);
->>>>>>> a26c8803
 
   unsigned int num_popped = Pop(&output[0], max_to_pop, try_for_us, multiple);
   output.resize(num_popped);
@@ -327,7 +314,6 @@
   
   if (back_ + input_len > capacity_) { 
     scratchpad_.resize(input_len);
-    //cout << "used the scratchpad" << endl;
     return &scratchpad_[0];
   } else {
     scratchpad_.resize(0); // does not free memory
